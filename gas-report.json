[
  {
    "function": "transfer wNat where both sender and receiver have 0 delegates (by percentage)",
    "gasUsed": 273973
  },
  {
    "function": "transfer wNat where sender has 1 delegate and receiver has 0 delegates (by percentage)",
    "gasUsed": 292092
  },
  {
    "function": "transfer wNat where sender has 0 delegates and receiver has 1 delegate (by percentage)",
    "gasUsed": 292098
  },
  {
    "function": "transfer wNat where both sender and receiver have 1 delegate (by percentage)",
    "gasUsed": 310218
  },
  {
    "function": "transfer wNat where sender has 2 delegates and receiver has 0 delegates (by percentage)",
    "gasUsed": 300840
  },
  {
    "function": "transfer wNat where sender has 0 delegates and receiver has 2 delegates (by percentage)",
    "gasUsed": 300846
  },
  {
    "function": "transfer wNat where sender has 2 delegates and receiver has 1 delegate (by percentage)",
    "gasUsed": 318966
  },
  {
    "function": "transfer wNat where sender has 1 delegate and receiver has 2 delegates (by percentage)",
    "gasUsed": 318966
  },
  {
    "function": "transfer wNat where both sender and receiver have 2 delegates (by percentage)",
    "gasUsed": 327714
  },
  {
    "function": "submit price for single ftso",
<<<<<<< HEAD
    "gasUsed": 77960
  },
  {
    "function": "reveal price for single ftso",
    "gasUsed": 189365
  },
  {
    "function": "submit prices for 8 ftso",
    "gasUsed": 366531
  },
  {
    "function": "reveal prices for 8 ftso",
    "gasUsed": 1144352
  },
  {
    "function": "finalize price epoch for 50 submissions",
    "gasUsed": 837283
  },
  {
    "function": "finalize price epoch for 100 submissions",
    "gasUsed": 2438375
=======
    "gasUsed": 78204
  },
  {
    "function": "reveal price for single ftso",
    "gasUsed": 189409
  },
  {
    "function": "submit prices for 8 ftso",
    "gasUsed": 368483
  },
  {
    "function": "reveal prices for 8 ftso",
    "gasUsed": 1144699
  },
  {
    "function": "finalize price epoch for 50 submissions",
    "gasUsed": 837349
  },
  {
    "function": "finalize price epoch for 100 submissions",
    "gasUsed": 2438441
>>>>>>> cddbb083
  }
]<|MERGE_RESOLUTION|>--- conflicted
+++ resolved
@@ -37,29 +37,6 @@
   },
   {
     "function": "submit price for single ftso",
-<<<<<<< HEAD
-    "gasUsed": 77960
-  },
-  {
-    "function": "reveal price for single ftso",
-    "gasUsed": 189365
-  },
-  {
-    "function": "submit prices for 8 ftso",
-    "gasUsed": 366531
-  },
-  {
-    "function": "reveal prices for 8 ftso",
-    "gasUsed": 1144352
-  },
-  {
-    "function": "finalize price epoch for 50 submissions",
-    "gasUsed": 837283
-  },
-  {
-    "function": "finalize price epoch for 100 submissions",
-    "gasUsed": 2438375
-=======
     "gasUsed": 78204
   },
   {
@@ -72,7 +49,7 @@
   },
   {
     "function": "reveal prices for 8 ftso",
-    "gasUsed": 1144699
+    "gasUsed": 1144711
   },
   {
     "function": "finalize price epoch for 50 submissions",
@@ -80,7 +57,6 @@
   },
   {
     "function": "finalize price epoch for 100 submissions",
-    "gasUsed": 2438441
->>>>>>> cddbb083
+    "gasUsed": 2441661
   }
 ]