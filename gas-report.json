[
  {
    "function": "transfer wNat where both sender and receiver have 0 delegates (by percentage)",
    "gasUsed": 273973
  },
  {
    "function": "transfer wNat where sender has 1 delegate and receiver has 0 delegates (by percentage)",
    "gasUsed": 292092
  },
  {
    "function": "transfer wNat where sender has 0 delegates and receiver has 1 delegate (by percentage)",
    "gasUsed": 292098
  },
  {
    "function": "transfer wNat where both sender and receiver have 1 delegate (by percentage)",
    "gasUsed": 310218
  },
  {
    "function": "transfer wNat where sender has 2 delegates and receiver has 0 delegates (by percentage)",
    "gasUsed": 300840
  },
  {
    "function": "transfer wNat where sender has 0 delegates and receiver has 2 delegates (by percentage)",
    "gasUsed": 300846
  },
  {
    "function": "transfer wNat where sender has 2 delegates and receiver has 1 delegate (by percentage)",
    "gasUsed": 318966
  },
  {
    "function": "transfer wNat where sender has 1 delegate and receiver has 2 delegates (by percentage)",
    "gasUsed": 318966
  },
  {
    "function": "transfer wNat where both sender and receiver have 2 delegates (by percentage)",
    "gasUsed": 327714
  },
  {
    "function": "initialize for reveal for single ftso",
    "gasUsed": 381537
  },
  {
    "function": "initialize for reveal for WFLR ftso with 4 fassets",
    "gasUsed": 894550
  },
  {
    "function": "submit price for single ftso",
<<<<<<< HEAD
    "gasUsed": 77707
  },
  {
    "function": "reveal price for single ftso",
    "gasUsed": 213343
  },
  {
    "function": "initialize for reveal for WFLR ftso with 4 fassets + 8 ftsos",
    "gasUsed": 3904189
  },
  {
    "function": "submit prices for WFLR ftso with 4 fassets + 8 ftsos",
    "gasUsed": 406913
  },
  {
    "function": "reveal prices for WFLR ftso with 4 fassets + 8 ftsos",
    "gasUsed": 1531840
  },
  {
    "function": "finalize price epoch for 50 submissions",
    "gasUsed": 854396
  },
  {
    "function": "finalize price epoch for 100 submissions",
    "gasUsed": 2475590
=======
    "gasUsed": 78204
  },
  {
    "function": "reveal price for single ftso",
    "gasUsed": 189409
  },
  {
    "function": "submit prices for 8 ftso",
    "gasUsed": 368483
  },
  {
    "function": "reveal prices for 8 ftso",
    "gasUsed": 1144699
  },
  {
    "function": "finalize price epoch for 50 submissions",
    "gasUsed": 837349
  },
  {
    "function": "finalize price epoch for 100 submissions",
    "gasUsed": 2438441
>>>>>>> cddbb083
  }
]<|MERGE_RESOLUTION|>--- conflicted
+++ resolved
@@ -36,42 +36,7 @@
     "gasUsed": 327714
   },
   {
-    "function": "initialize for reveal for single ftso",
-    "gasUsed": 381537
-  },
-  {
-    "function": "initialize for reveal for WFLR ftso with 4 fassets",
-    "gasUsed": 894550
-  },
-  {
     "function": "submit price for single ftso",
-<<<<<<< HEAD
-    "gasUsed": 77707
-  },
-  {
-    "function": "reveal price for single ftso",
-    "gasUsed": 213343
-  },
-  {
-    "function": "initialize for reveal for WFLR ftso with 4 fassets + 8 ftsos",
-    "gasUsed": 3904189
-  },
-  {
-    "function": "submit prices for WFLR ftso with 4 fassets + 8 ftsos",
-    "gasUsed": 406913
-  },
-  {
-    "function": "reveal prices for WFLR ftso with 4 fassets + 8 ftsos",
-    "gasUsed": 1531840
-  },
-  {
-    "function": "finalize price epoch for 50 submissions",
-    "gasUsed": 854396
-  },
-  {
-    "function": "finalize price epoch for 100 submissions",
-    "gasUsed": 2475590
-=======
     "gasUsed": 78204
   },
   {
@@ -93,6 +58,5 @@
   {
     "function": "finalize price epoch for 100 submissions",
     "gasUsed": 2438441
->>>>>>> cddbb083
   }
 ]