--- conflicted
+++ resolved
@@ -241,11 +241,7 @@
     await time.advanceBlock();
     await time.increaseTo(rewardEpochsStartTs.add(BN(1))); // sometimes we get a glitch
 
-<<<<<<< HEAD
-    await flareDaemon.trigger(); // initialize reward epoch - also start of new price epoch
-=======
     await flareDaemon.trigger({ gas: 2_000_000 }); // initialize reward epoch - also start of new price epoch
->>>>>>> bbf806b5
     let firstRewardEpoch = await ftsoManager.rewardEpochs(0);
     let votePowerBlock = firstRewardEpoch[0];
 
@@ -284,11 +280,7 @@
     let testPriceEpoch = parseInt(submitterPrices[0][0]!.epochId!);
 
     console.log(`Initializing price epoch for reveal`);
-<<<<<<< HEAD
-    await flareDaemon.trigger();
-=======
     await flareDaemon.trigger({ gas: 5_000_000 });
->>>>>>> bbf806b5
 
     // Time travel to reveal period
     await moveToRevealStart(firstPriceEpochStartTs.toNumber(), priceEpochDurationSeconds.toNumber(), testPriceEpoch);
@@ -306,11 +298,7 @@
       testPriceEpoch);
     
     console.log(`Finalizing price for epoch ${testPriceEpoch}`);
-<<<<<<< HEAD
-    await flareDaemon.trigger({ gas: 10000000 });
-=======
     await flareDaemon.trigger({ gas: 5_000_000 });
->>>>>>> bbf806b5
     
     // There should be a balance to claim within reward manager at this point
     assert(BN(await web3.eth.getBalance(ftsoRewardManager.address)) > BN(0), "No reward manager balance. Did you forget to mint some?");
@@ -323,11 +311,7 @@
       rewardEpochDurationSeconds.toNumber(),
       rewardEpochId.toNumber());
     console.log(`Finalizing reward epoch ${rewardEpochId.toNumber()}`);
-<<<<<<< HEAD
-    await flareDaemon.trigger();
-=======
     await flareDaemon.trigger({ gas: 2_000_000 });
->>>>>>> bbf806b5
 
     // TODO: Check ftso prices if they are correct
 
