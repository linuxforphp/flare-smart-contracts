--- conflicted
+++ resolved
@@ -195,9 +195,8 @@
     }
 }
 
-<<<<<<< HEAD
-export function submitPriceHash(price: number | BN | BigNumber, random: number | BN | BigNumber): string {
-    return ethers.utils.solidityKeccak256([ "uint256", "uint256" ], [ price.toString(), random.toString() ]);
+export function submitPriceHash(price: number | BN | BigNumber, random: number | BN | BigNumber, address: string,): string {
+    return ethers.utils.keccak256(ethers.utils.defaultAbiCoder.encode([ "uint256", "uint256", "address" ], [ price.toString(), random.toString(), address]))
 }
 
 function computeOneVoteRandom(price: number | BN | BigNumber, random: number | BN | BigNumber): BN {
@@ -211,8 +210,3 @@
     }
     return  sum.mod(toBN(2).pow(toBN(256))).toString();
 }
-=======
-export function submitPriceHash(price: number | BN | BigNumber, random: number | BN | BigNumber, address: string,): string {
-    return ethers.utils.keccak256(ethers.utils.defaultAbiCoder.encode([ "uint256", "uint256", "address" ], [ price.toString(), random.toString(), address]))
-}
->>>>>>> 54227ea4
