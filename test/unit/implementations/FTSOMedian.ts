--- conflicted
+++ resolved
@@ -90,10 +90,7 @@
 
             // Print epoch submission prices
             let resVoteInfo = await ftso.getVoteInfo(epoch);
-<<<<<<< HEAD
             testExample.weightRatio = (await ftso.getWeightRatio(epoch)).toNumber();
-=======
->>>>>>> 009f0b10
             prettyPrintVoteInfo(resVoteInfo, logger);
 
             // Finalize
