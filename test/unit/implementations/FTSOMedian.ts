--- conflicted
+++ resolved
@@ -124,32 +124,7 @@
 
             logger.log("REVEAL PRICE")
             // Reveal price
-<<<<<<< HEAD
-
-            uniqueEpochs.sort();
-            let epochReveals = new Map();
-            let testExamples = new Map<number, TestExample>();
-            uniqueEpochs.forEach(epoch => {
-                epochReveals.set(epoch, []);
-                testExamples.set(epoch, {
-                    description: testExample.description,
-                    randomizedPivot: testExample.randomizedPivot,
-                    prices: [],
-                    weightsFlr: [],
-                    weightsAsset: [],
-                    weightRatio: 0,
-                    priceAverage: testExample.priceAverage,
-                    priceSD: testExample.priceSD,
-                    weightFlrAverage: testExample.weightFlrAverage,
-                    weightFlrSD: testExample.weightFlrSD,
-                    weightAssetAverage: testExample.weightAssetAverage,
-                    weightAssetSD: testExample.weightAssetSD
-                })
-            })
-
-=======
             let epochPromises = [];
->>>>>>> 053559d0
             for (let i = 0; i < len; i++) {
                 epochPromises.push(ftso.connect(signers[i]).revealPrice(epoch, testExample.prices[i], priceToRandom(testExample.prices[i])))
             }
@@ -158,16 +133,9 @@
 
             logger.log("PRINT DATA")
             // Print epoch submission prices
-<<<<<<< HEAD
-            for (let epoch of uniqueEpochs) {
-                let res = await ftso.getVoteInfo(epoch);
-                testExample.weightRatio = (await ftso.getWeightRatio(epoch)).toNumber();
-                prettyPrintVoteInfo(res, logger)
-            }
-=======
             let resVoteInfo = await ftso.getVoteInfo(epoch);
-            prettyPrintVoteInfo(resVoteInfo, logger)
->>>>>>> 053559d0
+            testExample.weightRatio = (await ftso.getWeightRatio(epoch)).toNumber();
+            prettyPrintVoteInfo(resVoteInfo, logger);
 
             // Finalize
             await increaseTime(3 * revealPeriod);
