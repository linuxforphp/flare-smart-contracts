import { constants, expectEvent, expectRevert, time } from '@openzeppelin/test-helpers';
import { InitialAirdropInstance } from "../../../../typechain-truffle";
import { GOVERNANCE_GENESIS_ADDRESS } from "../../../utils/constants";
import { getAddressWithZeroBalance } from '../../../utils/test-helpers';

const getTestFile = require('../../../utils/constants').getTestFile;

const BN = web3.utils.toBN;

const InitialAirdrop = artifacts.require("InitialAirdrop");
const SuicidalMock = artifacts.require("SuicidalMock");
const GasConsumer = artifacts.require("GasConsumer");

const ERR_ONLY_GOVERNANCE = "only governance";
const ERR_ARRAY_MISMATCH = "arrays lengths mismatch";
const ERR_TOO_MANY = "too many";
const ERR_ALREDY_SET = "already set";
const ERR_ALREADY_STARTED = "already started";
const ERR_WRONG_START_TIMESTAMP = "wrong start timestamp";
const ERR_OUT_OF_BALANCE = "balance too low";
const ERR_NOT_STARTED = "not started";

const EVENT_AIRDROP_START = "AirdropStart";
const EVENT_ACCOUNTS_ADDED = "AccountsAdded";

contract(`InitialAirdrop.sol; ${getTestFile(__filename)}; InitialAirdrop unit tests`, async accounts => {
  let initialAirdrop: InitialAirdropInstance;
  let claimants: string[] = [];
  let latestStart: BN;
  let airdropGovernance = GOVERNANCE_GENESIS_ADDRESS;

  beforeEach(async () => {
    initialAirdrop = await InitialAirdrop.new();
    await initialAirdrop.initialiseFixedAddress();
    latestStart = (await time.latest()).addn(10 * 24 * 60 * 60); // in 10 days
    await initialAirdrop.setLatestAirdropStart(latestStart, { from: airdropGovernance });
    
    // Build an array of claimant accounts
    for (let i = 0; i < 10; i++) {
      claimants[i] = accounts[i + 1];
    }
  });

  async function bulkLoad(balance: BN, allClaimants: string[] = claimants) {
    let balances = [];
    for (let i = 0; i < allClaimants.length; i++) {
      balances[i] = balance;
    }
    await initialAirdrop.setAirdropBalances(allClaimants, balances, { from: airdropGovernance });
  }

  async function bestowClaimableBalance(balance: BN) {
    // Give the initialAirdrop contract the native token required to be in balance with entitlements
    // Our subversive attacker will be suiciding some native token into flareDaemon
    const suicidalMock = await SuicidalMock.new(initialAirdrop.address);
    // Give suicidal some native token
    await web3.eth.sendTransaction({ from: accounts[0], to: suicidalMock.address, value: balance });
    // Attacker dies
    await suicidalMock.die();
  }

  describe("Adding Accounts", async () => {
    it("Should add account", async () => {
      // Assemble
      const balances = [BN(1000), BN(1000), BN(1000), BN(1000), BN(1000),
      BN(1000), BN(1000), BN(1000), BN(1000), BN(1000)];
      await initialAirdrop.setAirdropBalances(claimants, balances, { from: airdropGovernance });
      // Act
      // Assert
      const totalInitialAirdropWei = await initialAirdrop.totalInitialAirdropWei();
      assert.equal(totalInitialAirdropWei.toNumber(), 1500);
    });

    it("Should emit add accounts event", async () => {
      // Assemble
      const balances = [BN(1000), BN(1000), BN(1000), BN(1000), BN(1000),
      BN(1000), BN(1000), BN(1000), BN(1000), BN(1000)];
      // Act
      const addingEvent = await initialAirdrop.setAirdropBalances(claimants, balances, { from: airdropGovernance });
      // Assert
      expectEvent(addingEvent, EVENT_ACCOUNTS_ADDED);
    });

    it("Should revert if accounts and balance length don't agree", async () => {
      // Assemble
      const balances = [BN(1000), BN(1000), BN(1000), BN(1000), BN(1000),
      BN(1000), BN(1000), BN(1000), BN(1000)];
      // Act
      const addingEvent = initialAirdrop.setAirdropBalances(claimants, balances, { from: airdropGovernance });
      // Assert
      await expectRevert(addingEvent, ERR_ARRAY_MISMATCH);
    });

    it("Should revert if we add too many accounts at once", async () => {
      // Assemble
      let addresses = [];
      let balances = [];
      for (let i = 0; i < 1001; i++) {
        let account = web3.eth.accounts.create();
        addresses[i] = account.address;
        balances[i] = web3.utils.toWei(BN(420));
      }
      // Act
      const addingEvent = initialAirdrop.setAirdropBalances(addresses, balances, { from: airdropGovernance });
      // Assert
      await expectRevert(addingEvent, ERR_TOO_MANY);
    });

    it("Should revert if airdrop already started", async () => {
      // Assemble
      await bulkLoad(BN(1000));
      await bestowClaimableBalance(BN(1500));
      const nowTs = await time.latest() as BN;
      await initialAirdrop.setAirdropStart(nowTs, { from: airdropGovernance });
      // Act
      const addingEvent = initialAirdrop.setAirdropBalances([accounts[20]], [BN(1000)], { from: airdropGovernance });
      // Assert
      await expectRevert(addingEvent, ERR_ALREADY_STARTED);
    });
  });

  describe("account load", async () => {
    beforeEach(async () => {
      await bulkLoad(BN(1000));
    });

    it("Should ignore loading bulk again", async () => {
      // Assemble
      // Act
      await bulkLoad(BN(1000));
      // Assert
      const airdropAccountsLength = await initialAirdrop.airdropAccountsLength();
      assert.equal(airdropAccountsLength.toNumber(), claimants.length);
    });

    it("Should bulk load and total account entitlement balances", async () => {
      // Assemble
      // Act
      // Assert
      const totalInitialAirdropWei = await initialAirdrop.totalInitialAirdropWei();
      assert.equal(totalInitialAirdropWei.toNumber(), 1500);
    });

    it("Should have loaded an account with an entitlement balance", async () => {
      // Assemble
      // Act
      // Assert
      const account = await initialAirdrop.airdropAccounts(0);
      const amount = await initialAirdrop.airdropAmountsWei(account);
      assert.equal(account, claimants[0]);
      assert.equal(amount.toNumber(), 150);
    });
  });

  describe("airdrop startup", async () => {
    beforeEach(async () => {
      await bulkLoad(BN(1000));
    });

    it("Should start airdrop", async () => {
      // Assemble
      await bestowClaimableBalance(BN(1500));
      // Act
      const now = await time.latest();
      await initialAirdrop.setAirdropStart(now, { from: airdropGovernance });
      // Assert
      const initialAirdropStartTs = await initialAirdrop.initialAirdropStartTs();
      assert(initialAirdropStartTs.eq(now));
    });

    it("Should emit airdrop start event", async () => {
      // Assemble
      await bestowClaimableBalance(BN(1500));
      // Act
      const now = await time.latest();
      const startEvent = await initialAirdrop.setAirdropStart(now, { from: airdropGovernance });
      // Assert
      const initialAirdropStartTs = await initialAirdrop.initialAirdropStartTs();
      assert(initialAirdropStartTs.eq(now));
      expectEvent(startEvent, EVENT_AIRDROP_START);
    });

    it("Should not start airdrop if out of balance", async () => {
      // Assemble
      await bestowClaimableBalance(BN(150));
      // Act
      const now = await time.latest();
      let start_promise = initialAirdrop.setAirdropStart(now, { from: airdropGovernance });
      // Assert
      await expectRevert(start_promise, ERR_OUT_OF_BALANCE);
    });

    it("Should not set latest start of airdrop if not from governance", async () => {
      // Assemble
      await bestowClaimableBalance(BN(1500));
      // Act
      const now = await time.latest();
      let start_promise = initialAirdrop.setLatestAirdropStart(now, { from: accounts[1] });
      // Assert
      await expectRevert(start_promise, ERR_ONLY_GOVERNANCE);
    });

    it("Should not allow airdrop latest start to be reset", async () => {
      // Assemble
      await bestowClaimableBalance(BN(1500));
      const now = await time.latest();
      const restart_promise = initialAirdrop.setLatestAirdropStart(now, { from: airdropGovernance });
      // Assert
      await expectRevert(restart_promise, ERR_ALREDY_SET);
    });

    it("Should not start airdrop if not from governance", async () => {
      // Assemble
      await bestowClaimableBalance(BN(1500));
      // Act
      const now = await time.latest();
      let start_promise = initialAirdrop.setAirdropStart(now, { from: accounts[1] });
      // Assert
      await expectRevert(start_promise, ERR_ONLY_GOVERNANCE);
    });

    it("Should allow airdrop start to be pushed a bit to the future", async () => {
      // Assemble
      await bestowClaimableBalance(BN(1500));
<<<<<<< HEAD
      const now = await time.latest();
      await initialAirdrop.setAirdropStart(now, { from: airdropGovernance });
=======
      const now = (await time.latest()).addn(10);
      await initialAirdrop.setAirdropStart(now);
>>>>>>> 3f966915
      const initialAirdropStartTs = await initialAirdrop.initialAirdropStartTs();
      assert(initialAirdropStartTs.eq(now));
      // Act
      const later = now.addn(60 * 60 * 24 * 5);
      await initialAirdrop.setAirdropStart(later, { from: airdropGovernance });
      // Assert
      const initialAirdropStartTs2 = await initialAirdrop.initialAirdropStartTs();
      assert(initialAirdropStartTs2.eq(later));
    });

    it("Should not allow airdrop start to be pushed over latest start timestamp", async () => {
      // Assemble
      await bestowClaimableBalance(BN(1500));
<<<<<<< HEAD
      const now = await time.latest();
      await initialAirdrop.setAirdropStart(now, { from: airdropGovernance });
=======
      const now = (await time.latest()).addn(10);
      await initialAirdrop.setAirdropStart(now);
>>>>>>> 3f966915
      const latestAirdropStartTs = await initialAirdrop.latestAirdropStartTs();
      // Act
      const later = latestAirdropStartTs.addn(1);
      const start_promise = initialAirdrop.setAirdropStart(later, { from: airdropGovernance });
      // Assert
      await expectRevert(start_promise, ERR_WRONG_START_TIMESTAMP);
    });

    it("Should not allow airdrop start to be pushed before current start timestamp", async () => {
      // Assemble
      await bestowClaimableBalance(BN(1500));
<<<<<<< HEAD
      const now = await time.latest();
      await initialAirdrop.setAirdropStart(now, { from: airdropGovernance });
      // Act
      const later = now.subn(1);
      const start_promise = initialAirdrop.setAirdropStart(later, { from: airdropGovernance });
=======
      const now = (await time.latest()).addn(10);
      await initialAirdrop.setAirdropStart(now);
      // Act
      const before = now.subn(10);
      const start_promise = initialAirdrop.setAirdropStart(before);
>>>>>>> 3f966915
      // Assert
      await expectRevert(start_promise, ERR_WRONG_START_TIMESTAMP);
    });

    it("Should not allow airdrop start to be changed if distribution already started", async () => {
      // Assemble
      await bestowClaimableBalance(BN(1500));
      const now = await time.latest();
      await initialAirdrop.setAirdropStart(now, { from: airdropGovernance });
      const initialAirdropStartTs = await initialAirdrop.initialAirdropStartTs();
      assert(initialAirdropStartTs.eq(now));
      await initialAirdrop.transferAirdrop();
      // Act
      const later = now.addn(60 * 60 * 24 * 5);
      const start_promise = initialAirdrop.setAirdropStart(later, { from: airdropGovernance });
      // Assert
      await expectRevert(start_promise, ERR_ALREADY_STARTED);
    });
  });

  describe("airdrop transfer", async () => {
    beforeEach(async () => {
      // Build an array of claimant accounts
      claimants = [];
      for (let i = 0; i < 150; i++) {
        claimants[i] = await getAddressWithZeroBalance();
      }
      await bulkLoad(BN(1000));
    });

    it("Should transfer airdrop to the first 100 accounts", async () => {
      // Assemble
      await bestowClaimableBalance(BN(150 * 150));
      const now = await time.latest();
      await initialAirdrop.setAirdropStart(now, { from: airdropGovernance });
      const initialAirdropStartTs = await initialAirdrop.initialAirdropStartTs();
      assert(initialAirdropStartTs.eq(now));
      // Act
      await initialAirdrop.transferAirdrop();
      // Assert
      for (let i = 0; i < 100; i++) {
        assert.equal(await initialAirdrop.airdropAccounts(i), constants.ZERO_ADDRESS);
        assert.equal((await initialAirdrop.airdropAmountsWei(claimants[i])).toString(), "0");
        assert.equal(await web3.eth.getBalance(claimants[i]), "150");
      }
      for (let i = 100; i < 150; i++) {
        assert.equal(await initialAirdrop.airdropAccounts(i), claimants[i]);
        assert.equal((await initialAirdrop.airdropAmountsWei(claimants[i])).toString(), "150");
        assert.equal(await web3.eth.getBalance(claimants[i]), "0");
      }
      assert((await initialAirdrop.totalTransferredAirdropWei()).eqn(100 * 150));
      assert((await initialAirdrop.nextAirdropAccountIndexToTransfer()).eqn(100));
    });

    it("Should transfer airdrop - from any account", async () => {
      // Assemble
      await bestowClaimableBalance(BN(150 * 150));
      const now = await time.latest();
      await initialAirdrop.setAirdropStart(now, { from: airdropGovernance });
      const initialAirdropStartTs = await initialAirdrop.initialAirdropStartTs();
      assert(initialAirdropStartTs.eq(now));
      // Act
      await initialAirdrop.transferAirdrop({from: accounts[5]});
      await initialAirdrop.transferAirdrop({from: accounts[12]});
      // Assert
      for (let i = 0; i < 150; i++) {
        assert.equal(await initialAirdrop.airdropAccounts(i), constants.ZERO_ADDRESS);
        assert.equal((await initialAirdrop.airdropAmountsWei(claimants[i])).toString(), "0");
        assert.equal(await web3.eth.getBalance(claimants[i]), "150");
      }
      assert((await initialAirdrop.totalTransferredAirdropWei()).eqn(150 * 150));
      assert((await initialAirdrop.nextAirdropAccountIndexToTransfer()).eqn(150));
    });

    it("Should skip transfering airdrop to the account if error happens", async () => {
      // Assemble
      const additionalClimants: string[] = [];
      const gasConsumer = await GasConsumer.new();
      additionalClimants.push(gasConsumer.address);
      claimants.push(gasConsumer.address);
      for (let i = 0; i < 9; i++) {
        const address = await getAddressWithZeroBalance();
        additionalClimants.push(address);
        claimants.push(address);
      }
      await bulkLoad(BN(1000), additionalClimants);
      await bestowClaimableBalance(BN(160 * 150));
      const now = await time.latest();
      await initialAirdrop.setAirdropStart(now, { from: airdropGovernance });
      const initialAirdropStartTs = await initialAirdrop.initialAirdropStartTs();
      assert(initialAirdropStartTs.eq(now));
      // Act
      await initialAirdrop.transferAirdrop();
      const tx = await initialAirdrop.transferAirdrop();
      // Assert
      for (let i = 0; i < 160; i++) {
        assert.equal(await initialAirdrop.airdropAccounts(i), constants.ZERO_ADDRESS);
        assert.equal((await initialAirdrop.airdropAmountsWei(claimants[i])).toString(), "0");
        assert.equal(await web3.eth.getBalance(claimants[i]), i == 150 ? "0" : "150");
      }
      assert((await initialAirdrop.totalTransferredAirdropWei()).eqn(160 * 150));
      assert((await initialAirdrop.nextAirdropAccountIndexToTransfer()).eqn(160));
      expectEvent(tx, "AirdropTransferFailure", {account: gasConsumer.address, amountWei: BN(150)});
    });

    it("Should not transfer airdrop if start not set", async () => {
      // Assemble
      await bestowClaimableBalance(BN(150 * 150));
      // Act
      const transfer_promise = initialAirdrop.transferAirdrop();
      // Assert
      await expectRevert(transfer_promise, ERR_NOT_STARTED);
    });

    it("Should not transfer airdrop if called too soon", async () => {
      // Assemble
      await bestowClaimableBalance(BN(150 * 150));
      const later = (await time.latest()).addn(100);
      await initialAirdrop.setAirdropStart(later, { from: airdropGovernance });
      const initialAirdropStartTs = await initialAirdrop.initialAirdropStartTs();
      assert(initialAirdropStartTs.eq(later));
      // Act
      const transfer_promise = initialAirdrop.transferAirdrop();
      // Assert
      await expectRevert(transfer_promise, ERR_NOT_STARTED);
    });
  });

});<|MERGE_RESOLUTION|>--- conflicted
+++ resolved
@@ -222,13 +222,8 @@
     it("Should allow airdrop start to be pushed a bit to the future", async () => {
       // Assemble
       await bestowClaimableBalance(BN(1500));
-<<<<<<< HEAD
-      const now = await time.latest();
-      await initialAirdrop.setAirdropStart(now, { from: airdropGovernance });
-=======
       const now = (await time.latest()).addn(10);
-      await initialAirdrop.setAirdropStart(now);
->>>>>>> 3f966915
+      await initialAirdrop.setAirdropStart(now, { from: airdropGovernance });
       const initialAirdropStartTs = await initialAirdrop.initialAirdropStartTs();
       assert(initialAirdropStartTs.eq(now));
       // Act
@@ -242,13 +237,8 @@
     it("Should not allow airdrop start to be pushed over latest start timestamp", async () => {
       // Assemble
       await bestowClaimableBalance(BN(1500));
-<<<<<<< HEAD
-      const now = await time.latest();
-      await initialAirdrop.setAirdropStart(now, { from: airdropGovernance });
-=======
       const now = (await time.latest()).addn(10);
-      await initialAirdrop.setAirdropStart(now);
->>>>>>> 3f966915
+      await initialAirdrop.setAirdropStart(now, { from: airdropGovernance });
       const latestAirdropStartTs = await initialAirdrop.latestAirdropStartTs();
       // Act
       const later = latestAirdropStartTs.addn(1);
@@ -260,19 +250,11 @@
     it("Should not allow airdrop start to be pushed before current start timestamp", async () => {
       // Assemble
       await bestowClaimableBalance(BN(1500));
-<<<<<<< HEAD
-      const now = await time.latest();
-      await initialAirdrop.setAirdropStart(now, { from: airdropGovernance });
-      // Act
-      const later = now.subn(1);
-      const start_promise = initialAirdrop.setAirdropStart(later, { from: airdropGovernance });
-=======
       const now = (await time.latest()).addn(10);
-      await initialAirdrop.setAirdropStart(now);
+      await initialAirdrop.setAirdropStart(now, { from: airdropGovernance });
       // Act
       const before = now.subn(10);
-      const start_promise = initialAirdrop.setAirdropStart(before);
->>>>>>> 3f966915
+      const start_promise = initialAirdrop.setAirdropStart(before, { from: airdropGovernance });
       // Assert
       await expectRevert(start_promise, ERR_WRONG_START_TIMESTAMP);
     });
