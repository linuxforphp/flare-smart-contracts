--- conflicted
+++ resolved
@@ -18,15 +18,10 @@
     "testIntegrationHH": "env TEST_PATH=./test/integration yarn hardhat test --network hardhat",
     "testSystemSCDev": "env TEST_PATH=./test/system yarn hardhat test --network scdev",
     "testPerformanceHH": "env TEST_PATH=./test/performance-tests yarn hardhat test --network hardhat",
-    "testIntegrationHH": "env TEST_PATH=./test/integration-tests yarn hardhat test --network hardhat",
     "testTimeShift": "env VM_FLARE_TEST=shift yarn hardhat test --network develop",
     "testTimeWait": "env VM_FLARE_TEST=real yarn hardhat test --network develop",
-<<<<<<< HEAD
     "deploySCDev": "yarn hardhat compile && yarn postcompile && yarn hardhat run ./scripts/deploy.ts --network scdev",
-    "compile": "yarn hardhat compile 2>&1 | gsed -e '/Warning: Visibility for constructor is ignored./,+2d'",
-=======
     "compile": "yarn hardhat compile",
->>>>>>> 0a82d1c5
     "postcompile": "yarn typechain-ethers-v5 && yarn typechain-truffle-v5",
     "c": "yarn hardhat compile",
     "postc": "yarn typechain-ethers-v5 && yarn typechain-truffle-v5",
