--- conflicted
+++ resolved
@@ -39,44 +39,20 @@
     "ftsoRewardManagerSharingPercentageBIPS": 8000,
     "dataAvailabilityRewardManagerSharingPercentageBIPS": 2000,
     "XRP": {
-<<<<<<< HEAD
-        "assetName": "Flare asset XRP",
-        "assetSymbol": "XRP",
-        "assetDecimals": 6,
-=======
         "xAssetName": "xAsset XRP",
         "xAssetSymbol": "FXRP",
         "xAssetDecimals": 6,
->>>>>>> 361dd79a
         "dummyAssetMinterMax": 7000000000,
         "initialPriceUSD5Dec": 0
     },
     "LTC": {
-<<<<<<< HEAD
-        "assetName": "Flare asset Litecoin",
-        "assetSymbol": "LTC",
-        "assetDecimals": 8,
-=======
         "xAssetName": "xAsset Litecoin",
         "xAssetSymbol": "FLTC",
         "xAssetDecimals": 8,
->>>>>>> 361dd79a
         "dummyAssetMinterMax": 4000000000,
         "initialPriceUSD5Dec": 0
     },
     "XLM": {
-<<<<<<< HEAD
-        "assetName": "Flare asset XLM (Stellar Lumen)",
-        "assetSymbol": "XLM",
-        "assetDecimals": 6,
-        "dummyAssetMinterMax": 7000000000,
-        "initialPriceUSD5Dec": 0
-    },
-    "DOGE": {
-        "assetName": "Flare asset Dogecoin",
-        "assetSymbol": "DOGE",
-        "assetDecimals": 8,
-=======
         "xAssetName": "xAsset XLM (Lumen)",
         "xAssetSymbol": "FXLM",
         "xAssetDecimals": 6,
@@ -87,72 +63,41 @@
         "xAssetName": "xAsset Dogecoin",
         "xAssetSymbol": "FXDG",
         "xAssetDecimals": 8,
->>>>>>> 361dd79a
         "dummyAssetMinterMax": 13000000000000,
         "initialPriceUSD5Dec": 0
     },
     "ADA": {
-<<<<<<< HEAD
-        "assetName": "Flare asset ADA (Cardano)",
-        "assetSymbol": "ADA",
-        "assetDecimals": 8,
-=======
         "xAssetName": "xAsset ADA (Cardano)",
         "xAssetSymbol": "FADA",
         "xAssetDecimals": 8,
->>>>>>> 361dd79a
         "dummyAssetMinterMax": 45000000000,
         "initialPriceUSD5Dec": 0
     },
     "ALGO": {
-<<<<<<< HEAD
-        "assetName": "Flare asset Algorand",
-        "assetSymbol": "ALGO",
-        "assetDecimals": 8,
-=======
         "xAssetName": "xAsset Algorand",
         "xAssetSymbol": "FALGO",
         "xAssetDecimals": 8,
->>>>>>> 361dd79a
         "dummyAssetMinterMax": 5000000000,
         "initialPriceUSD5Dec": 0
     },
     "BCH": {
-<<<<<<< HEAD
-        "assetName": "Flare asset Bitcoin Cash",
-        "assetSymbol": "BCH",
-        "assetDecimals": 8,
-=======
         "xAssetName": "xAsset Bitcoin Cash",
         "xAssetSymbol": "FBCH",
         "xAssetDecimals": 8,
->>>>>>> 361dd79a
         "dummyAssetMinterMax": 21000000000,
         "initialPriceUSD5Dec": 0
     },
     "DGB": {
-<<<<<<< HEAD
-        "assetName": "Flare asset Digibyte",
-        "assetSymbol": "DGB",
-        "assetDecimals": 8,
-=======
         "xAssetName": "xAsset Digibyte",
         "xAssetSymbol": "FDGB",
         "xAssetDecimals": 8,
->>>>>>> 361dd79a
         "dummyAssetMinterMax": 10000000000,
         "initialPriceUSD5Dec": 0
     },
     "BTC": {
-<<<<<<< HEAD
-        "assetName": "Flare asset BTC",
-        "assetSymbol": "BTC",
-        "assetDecimals": 6,
-=======
         "xAssetName": "xAsset BTC",
         "xAssetSymbol": "FBTC",
         "xAssetDecimals": 6,
->>>>>>> 361dd79a
         "dummyAssetMinterMax": 7000000000,
         "initialPriceUSD5Dec": 0
     }
