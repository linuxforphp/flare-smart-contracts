--- conflicted
+++ resolved
@@ -31,7 +31,7 @@
   initialPriceUSD5Dec: number;
 }
 
-export interface AssetContracts {  
+export interface AssetContracts {
   xAssetToken: AssetTokenInstance | WNatInstance;
   ftso: FtsoInstance;
   dummyAssetMinter?: DummyAssetMinterInstance;
@@ -61,6 +61,7 @@
 const BN = web3.utils.toBN;
 import { constants, time } from '@openzeppelin/test-helpers';
 import { waitFinalize3 } from "../../test/utils/test-helpers";
+import { TestableFlareDaemonInstance } from "../../typechain-truffle/TestableFlareDaemon";
 
 export async function fullDeploy(parameters: any, quiet = false) {
   // Define repository for created contracts
@@ -99,12 +100,12 @@
   const VoterWhitelister = artifacts.require("VoterWhitelister");
   const WNAT = artifacts.require("WNat");
   const Distribution = artifacts.require("Distribution");
-console.error("START HERE")
+
   // InflationAllocation contract
   // Inflation will be set to 0 for now...it will be set shortly.
   const inflationAllocation = await InflationAllocation.new(deployerAccount.address, constants.ZERO_ADDRESS, parameters.inflationPercentageBIPS);
   spewNewContractInfo(contracts, InflationAllocation.contractName, inflationAllocation.address, quiet);
-console.error("State connector")
+
   // Initialize the state connector
   let stateConnector: StateConnectorInstance;
   try {
@@ -125,7 +126,7 @@
   }
 
   // Initialize the daemon
-  let flareDaemon: FlareDaemonInstance;
+  let flareDaemon: FlareDaemonInstance | TestableFlareDaemonInstance;
   try {
     flareDaemon = await FlareDaemon.at(parameters.flareDaemonAddress);
   } catch (e) {
@@ -149,19 +150,15 @@
   let currentGovernanceAddress = await flareDaemon.governance()
 
   // Unregister whatever is registered with verification
-  while (true) {
+  try {
+    console.error("Unregistring contracts");
     try {
-      let lastAddress = await flareDaemon.daemonizeContracts(0);
-      console.error("Unregistring contracts");
-      try {
-        await waitFinalize3(currentGovernanceAddress, () => flareDaemon.registerToDaemonize([], { from: currentGovernanceAddress }));
-      } catch (ee) {
-        console.error("Error while unregistring. ", ee)
-      }
-    } catch (e) {
-      console.error("No more kept contracts")
-      break;
+      await waitFinalize3(currentGovernanceAddress, () => flareDaemon.registerToDaemonize([], { from: currentGovernanceAddress }));
+    } catch (ee) {
+      console.error("Error while unregistring. ", ee)
     }
+  } catch (e) {
+    console.error("No more kept contracts")
   }
 
   await flareDaemon.proposeGovernance(deployerAccount.address, { from: currentGovernanceAddress });
@@ -169,7 +166,6 @@
   // Set the block holdoff should a kept contract exceeded its max gas allocation
   await flareDaemon.setBlockHoldoff(parameters.flareDaemonGasExceededHoldoffBlocks);
 
-<<<<<<< HEAD
   // PriceSubmitter contract
   let priceSubmitter: PriceSubmitterInstance;
   try {
@@ -205,14 +201,12 @@
   }
   spewNewContractInfo(contracts, PriceSubmitter.contractName, priceSubmitter.address, quiet);
 
-=======
->>>>>>> bbf806b5
   // Get the timestamp for the just mined block
   const startTs = await time.latest();
-  
+
   // Delayed reward epoch start time
   const rewardEpochStartTs = startTs.addn(parameters.rewardEpochsStartDelayPriceEpochs * parameters.priceEpochDurationSeconds + parameters.revealEpochDurationSeconds);
-  
+
   // Inflation contract
   const inflation = await Inflation.new(
     deployerAccount.address,
@@ -262,15 +256,11 @@
 
 
   // Inflation allocation needs to know about reward managers
-<<<<<<< HEAD
   // await inflationAllocation.setSharingPercentages([ftsoRewardManager.address, validatorRewardManager.address], [8000, 2000]);
   await inflationAllocation.setSharingPercentages(
-    [ftsoRewardManager.address, validatorRewardManager.address], 
-    [parameters.ftsoRewardManagerSharingPercentageBIPS, parameters.validatorRewardManagerSharingPercentageBIPS]   
+    [ftsoRewardManager.address, dataAvailabilityRewardManager.address],
+    [parameters.ftsoRewardManagerSharingPercentageBIPS, parameters.validatorRewardManagerSharingPercentageBIPS]
   );
-=======
-  await inflationAllocation.setSharingPercentages([ftsoRewardManager.address, dataAvailabilityRewardManager.address], [8000, 2000]);
->>>>>>> bbf806b5
   // Supply contract needs to know about reward managers
   await supply.addTokenPool(ftsoRewardManager.address, 0);
   await supply.addTokenPool(dataAvailabilityRewardManager.address, 0);
@@ -309,7 +299,7 @@
   await ftsoRegistry.setFtsoManagerAddress(ftsoManager.address);
   await ftsoManager.setCleanupBlockNumberManager(cleanupBlockNumberManager.address);
   await cleanupBlockNumberManager.setTriggerContractAddress(ftsoManager.address);
-  
+
   await voterWhitelister.setContractAddresses(ftsoRegistry.address, ftsoManager.address, { from: currentGovernanceAddress });
   await priceSubmitter.setContractAddresses(ftsoRegistry.address, voterWhitelister.address, ftsoManager.address, { from: currentGovernanceAddress });
 
@@ -400,7 +390,7 @@
   let registry = await FtsoRegistry.at(await ftsoManager.ftsoRegistry());
 
   // Set initial number of voters
-  for (let asset of ['NAT', ...assets]){
+  for (let asset of ['NAT', ...assets]) {
 
     const assetContract = assetToContracts.get(asset)!;
     const ftsoIndex = await registry.getFtsoIndex(await assetContract.ftso.symbol());
