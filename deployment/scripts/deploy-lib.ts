/**
 * This script will deploy all contracts for the FTSO MVP.
 * It will output, on stdout, a json encoded list of contracts
 * that were deployed. It will write out to stderr, status info
 * as it executes.
 * @dev Do not send anything out via console.log unless it is
 * json defining the created contracts.
 */

import { pascalCase } from "pascal-case";
import { setDefaultVPContract } from "../../test/utils/token-test-helpers";
import {
  CleanupBlockNumberManagerInstance,
  DummyAssetMinterInstance,
  AssetTokenInstance,
  FlareDaemonInstance,
  FtsoInstance,
  FtsoManagerInstance, FtsoRegistryInstance, FtsoRewardManagerInstance, InflationAllocationInstance, PriceSubmitterInstance,
  StateConnectorInstance,
  SupplyInstance,
  DataAvailabilityRewardManagerInstance,
  WNatInstance
} from "../../typechain-truffle";
import { Contract, Contracts } from "./Contracts";

export interface AssetDefinition {
  name: string;
  symbol: string;
  wSymbol: string;
  decimals: number;
  maxMintRequestTwei: number;
  initialPriceUSD5Dec: number;
}

export interface AssetContracts {
  xAssetToken: AssetTokenInstance | WNatInstance;
  ftso: FtsoInstance;
  dummyAssetMinter?: DummyAssetMinterInstance;
  definition?: AssetDefinition;
  assetSymbol: string;
}

export interface DeployedFlareContracts {
  cleanupBlockNumberManager: CleanupBlockNumberManagerInstance,
  ftsoRewardManager: FtsoRewardManagerInstance,
  ftsoManager: FtsoManagerInstance,
  flareDaemon: FlareDaemonInstance,
  priceSubmitter: PriceSubmitterInstance,
  dataAvailabilityRewardManager: DataAvailabilityRewardManagerInstance,
  supply: SupplyInstance,
  inflationAllocation: InflationAllocationInstance,
  stateConnector: StateConnectorInstance,
  ftsoRegistry: FtsoRegistryInstance,
  ftsoContracts: AssetContracts[]
}

export function ftsoContractForSymbol(contracts: DeployedFlareContracts, symbol: string) {
  return contracts.ftsoContracts.find(x => x.assetSymbol === symbol)
}
// import { serializedParameters } from "./DeploymentParameters";

const BN = web3.utils.toBN;
import { constants, time } from '@openzeppelin/test-helpers';
import { defaultPriceEpochCyclicBufferSize } from "../../test/utils/constants";
import { waitFinalize3 } from "../../test/utils/test-helpers";
import { TestableFlareDaemonInstance } from "../../typechain-truffle/TestableFlareDaemon";

export async function fullDeploy(parameters: any, quiet:boolean = false, realNetDeploy: boolean = false) {
  // Define repository for created contracts
  const contracts = new Contracts();

  // Define accounts in play for the deployment process
  let deployerAccount: any;
  let governanceAccount: any;
  let genesisGovernanceAccount

  try {
    deployerAccount = web3.eth.accounts.privateKeyToAccount(parameters.deployerPrivateKey);
    governanceAccount = web3.eth.accounts.privateKeyToAccount(parameters.governancePrivateKey);
    genesisGovernanceAccount = web3.eth.accounts.privateKeyToAccount(parameters.genesisGovernancePrivateKey);
  } catch (e) {
    throw Error("Check .env file, if the private keys are correct and are prefixed by '0x'.\n" + e)
  }

  // Wire up the default account that will do the deployment
  web3.eth.defaultAccount = deployerAccount.address;

  // Contract definitions
  const InflationAllocation = artifacts.require("InflationAllocation");
  const StateConnector = artifacts.require("StateConnector");
  const FlareDaemon = artifacts.require("FlareDaemon");
  const TestableFlareDaemon = artifacts.require("TestableFlareDaemon");
  const Ftso = artifacts.require("Ftso");
  const FtsoManager = artifacts.require("FtsoManager");
  const Inflation = artifacts.require("Inflation");
  const FtsoRegistry = artifacts.require("FtsoRegistry");
  const FtsoRewardManager = artifacts.require("FtsoRewardManager");
  const DataAvailabilityRewardManager = artifacts.require("DataAvailabilityRewardManager");
  const CleanupBlockNumberManager = artifacts.require("CleanupBlockNumberManager");
  const PriceSubmitter = artifacts.require("PriceSubmitter");
  const Supply = artifacts.require("Supply");
  const VoterWhitelister = artifacts.require("VoterWhitelister");
  const WNAT = artifacts.require("WNat");
  const Distribution = artifacts.require("Distribution");

  // InflationAllocation contract
  // Inflation will be set to 0 for now...it will be set shortly.
  const inflationAllocation = await InflationAllocation.new(deployerAccount.address, constants.ZERO_ADDRESS, parameters.initialInflationPercentageBIPS);
  spewNewContractInfo(contracts, InflationAllocation.contractName, `InflationAllocation.sol` ,inflationAllocation.address, quiet);
  
  // set scheduled inflation
  await inflationAllocation.setAnnualInflation(parameters.scheduledInflationPercentageBIPS)

  // Initialize the state connector
  let stateConnector: StateConnectorInstance;
  try {
    stateConnector = await StateConnector.at(parameters.stateConnectorAddress);
  } catch (e) {
    if (!quiet) {
      console.error("StateConnector not in genesis...creating new.")
    }
    stateConnector = await StateConnector.new();
  }
  spewNewContractInfo(contracts, StateConnector.contractName, `StateConnector.sol`, stateConnector.address, quiet);

  try {
    await stateConnector.initialiseChains();
  } catch (e) {
    // state connector might be already initialized if redeploy
    console.error(`stateConnector.initializeChains() failed. Ignore if redeploy. Error = ${e}`);
  }

  // Initialize the daemon
  let flareDaemon: FlareDaemonInstance | TestableFlareDaemonInstance;
  try {
    flareDaemon = await FlareDaemon.at(parameters.flareDaemonAddress);
  } catch (e) {
    if (!quiet) {
      console.error("FlareDaemon not in genesis...creating new.")
    }
    // If the flare daemon is not in the genesis block, it will never be triggered automatically.
    // Therefore we need TestableFlareDaemon which can be triggered from outside.
    // WARNING: This should only happen in test.
    flareDaemon = await TestableFlareDaemon.new();
  }
  spewNewContractInfo(contracts, FlareDaemon.contractName, `FlareDaemon.sol`, flareDaemon.address, quiet);

  try {
    await flareDaemon.initialiseFixedAddress();
  } catch (e) {
    console.error(`flareDaemon.initialiseFixedAddress() failed. Ignore if redeploy. Error = ${e}`);
  }

  let currentGovernanceAddress = await flareDaemon.governance()

  // Unregister whatever is registered with verification
  try {
    console.error("Unregistring contracts");
    try {
      await waitFinalize3(currentGovernanceAddress, () => flareDaemon.registerToDaemonize([], { from: currentGovernanceAddress }));
    } catch (ee) {
      console.error("Error while unregistring. ", ee)
    }
  } catch (e) {
    console.error("No more kept contracts")
  }

  await flareDaemon.proposeGovernance(deployerAccount.address, { from: currentGovernanceAddress });
  await flareDaemon.claimGovernance({ from: deployerAccount.address });
  // Set the block holdoff should a kept contract exceeded its max gas allocation
  await flareDaemon.setBlockHoldoff(parameters.flareDaemonGasExceededHoldoffBlocks);

  // PriceSubmitter contract
  let priceSubmitter: PriceSubmitterInstance;
  try {
    priceSubmitter = await PriceSubmitter.at(parameters.priceSubmitterAddress);
  } catch (e) {
    if (!quiet) {
      console.error("PriceSubmitter not in genesis...creating new.")
    }
    priceSubmitter = await PriceSubmitter.new();
  }
  // This has to be done always
  try {
    await priceSubmitter.initialiseFixedAddress();
  } catch (e) {
    console.error(`priceSubmitter.initializeChains() failed. Ignore if redeploy. Error = ${e}`);
  }

  // Checking if governance is OK, especially when redeploying.
  let priceSubmitterGovernance = await priceSubmitter.governance();
  if (currentGovernanceAddress != priceSubmitterGovernance) {
    console.error("Current governance does not match price submitter governance");
    console.error("Current governance:", currentGovernanceAddress);
    console.error("Price submitter goveranance:", priceSubmitterGovernance);
    await priceSubmitter.proposeGovernance(currentGovernanceAddress, { from: priceSubmitterGovernance });
    await priceSubmitter.claimGovernance({ from: currentGovernanceAddress })
    let newPriceSubmitterGovernance = await priceSubmitter.governance();
    if (currentGovernanceAddress == newPriceSubmitterGovernance) {
      console.error("Governance of PriceSubmitter changed")
    } else {
      console.error("Governance for PriceSubmitter does not match. Bailing out ...")
      process.exit(1)
    }
  }
  spewNewContractInfo(contracts, PriceSubmitter.contractName, "PriceSubmitter.sol", priceSubmitter.address, quiet);

  // Get the timestamp for the just mined block
  const startTs = await time.latest();

  // Delayed reward epoch start time
  const rewardEpochStartTs = startTs.addn(parameters.rewardEpochsStartDelayPriceEpochs * parameters.priceEpochDurationSeconds + parameters.revealEpochDurationSeconds);

  // Inflation contract
  const inflation = await Inflation.new(
    deployerAccount.address,
    flareDaemon.address,
    inflationAllocation.address,
    inflationAllocation.address,
    startTs
  );

  // setup topup factor
  await inflation.setTopupConfiguration(inflationAllocation.address, parameters.inflationTopUpType, parameters.inflationTopUpFactor )

  spewNewContractInfo(contracts, Inflation.contractName, `Inflation.sol`, inflation.address, quiet);
  // The daemon needs a reference to the inflation contract.
  await flareDaemon.setInflation(inflation.address);
  // InflationAllocation needs a reference to the inflation contract.
  await inflationAllocation.setInflation(inflation.address);

  // Supply contract
  const supply = await Supply.new(
    deployerAccount.address,
    parameters.burnAddress,
    inflation.address,
    BN(parameters.totalNativeSupplyNAT).mul(BN(10).pow(BN(18))),
    BN(parameters.totalFoundationSupplyNAT).mul(BN(10).pow(BN(18))),
    []
  );
  spewNewContractInfo(contracts, Supply.contractName, `Supply.sol`, supply.address, quiet);

  // FtsoRewardManager contract
  const ftsoRewardManager = await FtsoRewardManager.new(
    deployerAccount.address,
    parameters.rewardFeePercentageUpdateOffsetEpochs,
<<<<<<< HEAD
    parameters.defaultRewardFeePercentageBIPS,
    inflation.address);
  spewNewContractInfo(contracts, FtsoRewardManager.contractName, `FtsoRewardManager.sol`, ftsoRewardManager.address, quiet);
=======
    parameters.defaultRewardFeePercentageBIPS);
  spewNewContractInfo(contracts, FtsoRewardManager.contractName, ftsoRewardManager.address, quiet);
>>>>>>> bbb587b8

  // DataAvailabilityRewardManager contract
  const dataAvailabilityRewardManager = await DataAvailabilityRewardManager.new(
    deployerAccount.address,
    parameters.dataAvailabilityRewardExpiryOffsetEpochs,
    stateConnector.address,
    inflation.address);
  spewNewContractInfo(contracts, DataAvailabilityRewardManager.contractName, `DataAvailabilityRewardManager.sol`, dataAvailabilityRewardManager.address, quiet);

  // CleanupBlockNumberManager contract
  const cleanupBlockNumberManager = await CleanupBlockNumberManager.new(
    deployerAccount.address,
  );
  spewNewContractInfo(contracts, CleanupBlockNumberManager.contractName, `CleanupBlockNumberManager.sol`, cleanupBlockNumberManager.address, quiet);


  // Inflation allocation needs to know about reward managers
  // await inflationAllocation.setSharingPercentages([ftsoRewardManager.address, validatorRewardManager.address], [8000, 2000]);
  let receiversAddresses = []
  for(let a of parameters.inflationReceivers){
    receiversAddresses.push(contracts.getContractAddress(a));
  }
  await inflationAllocation.setSharingPercentages(receiversAddresses, parameters.inflationSharingBIPS);

  // Supply contract needs to know about reward managers
  await supply.addTokenPool(ftsoRewardManager.address, 0);
  await supply.addTokenPool(dataAvailabilityRewardManager.address, 0);

  // The inflation needs a reference to the supply contract.
  await inflation.setSupply(supply.address);

  // FtsoRegistryContract
  const ftsoRegistry = await FtsoRegistry.new(deployerAccount.address);
  spewNewContractInfo(contracts, FtsoRegistry.contractName, `FtsoRegistry.sol`, ftsoRegistry.address, quiet);

  // VoterWhitelisting
  const voterWhitelister = await VoterWhitelister.new(currentGovernanceAddress, priceSubmitter.address, parameters.defaultVoterWhitelistSize);
  spewNewContractInfo(contracts, VoterWhitelister.contractName, `VoterWhitelister.sol`, voterWhitelister.address, quiet);

  // Distribution Contract
  const distribution = await Distribution.new();
  spewNewContractInfo(contracts, Distribution.contractName, `Distribution.sol`, distribution.address, quiet);

  // FtsoManager contract
  const ftsoManager = await FtsoManager.new(
    deployerAccount.address,
    flareDaemon.address,
    priceSubmitter.address,
    startTs,
    parameters.priceEpochDurationSeconds,
    parameters.revealEpochDurationSeconds,
    rewardEpochStartTs,
    parameters.rewardEpochDurationSeconds,
    parameters.votePowerIntervalFraction);
  spewNewContractInfo(contracts, FtsoManager.contractName, `FtsoManager.sol`, ftsoManager.address, quiet);

  await ftsoManager.setContractAddresses(ftsoRewardManager.address, ftsoRegistry.address, voterWhitelister.address, supply.address, cleanupBlockNumberManager.address);
  await ftsoRegistry.setFtsoManagerAddress(ftsoManager.address);
  await cleanupBlockNumberManager.setTriggerContractAddress(ftsoManager.address);

  await voterWhitelister.setContractAddresses(ftsoRegistry.address, ftsoManager.address, { from: currentGovernanceAddress });
  await priceSubmitter.setContractAddresses(ftsoRegistry.address, voterWhitelister.address, ftsoManager.address, { from: currentGovernanceAddress });

  // Deploy wrapped native token
<<<<<<< HEAD
  const wnat = await WNAT.new(deployerAccount.address);
  spewNewContractInfo(contracts, WNAT.contractName, `WNat.sol`, wnat.address, quiet);
=======
  const wnat = await WNAT.new(deployerAccount.address, parameters.wrappedNativeName, parameters.wrappedNativeSymbol);
  spewNewContractInfo(contracts, WNAT.contractName, wnat.address, quiet);
>>>>>>> bbb587b8

  await setDefaultVPContract(wnat, deployerAccount.address);
  await cleanupBlockNumberManager.registerToken(wnat.address);
  await wnat.setCleanupBlockNumberManager(cleanupBlockNumberManager.address)

  // Tell reward manager about contracts
  await ftsoRewardManager.setContractAddresses(inflation.address, ftsoManager.address, wnat.address);

  // Register daemonized contracts to the daemon...order matters. Inflation first.
  // Can only be registered after all inflation receivers know about inflation
  const registrations = [
    { daemonizedContract: inflation.address, gasLimit: 10000000 },
    { daemonizedContract: ftsoManager.address, gasLimit: 10000000 }
  ];
  await flareDaemon.registerToDaemonize(registrations);

  // Create a non-asset FTSO
  // Register an FTSO for WNAT
<<<<<<< HEAD
  const ftsoWnat = await Ftso.new(parameters.wNATSymbol, wnat.address, ftsoManager.address, supply.address, parameters.initialWnatPriceUSD5Dec, parameters.priceDeviationThresholdBIPS, defaultPriceEpochCyclicBufferSize);
  spewNewContractInfo(contracts, `FTSO WNAT`, `Ftso.sol`, ftsoWnat.address, quiet);
=======
  const ftsoWnat = await Ftso.new("WNAT", priceSubmitter.address, wnat.address, ftsoManager.address, parameters.initialWnatPriceUSD5Dec, parameters.priceDeviationThresholdBIPS, parameters.priceEpochCyclicBufferSize);
  spewNewContractInfo(contracts, `FTSO WNAT`, ftsoWnat.address, quiet);
>>>>>>> bbb587b8

  let assetToContracts = new Map<string, AssetContracts>();
  assetToContracts.set("NAT", {
    xAssetToken: wnat,
    ftso: ftsoWnat,
    assetSymbol: 'NAT'
  })

  // Deploy asset, minter, and initial FTSOs 
  
  for (let asset of parameters.assets) {
    if (!quiet) {
      console.error(`Rigging ${asset.assetSymbol}... ${realNetDeploy}`);
    }

    let assetContracts = await deployNewAsset(
      contracts,
      deployerAccount.address,
      ftsoManager,
      priceSubmitter.address,
      wnat.address,
      cleanupBlockNumberManager,
      rewrapXassetParams(asset),
      parameters.priceDeviationThresholdBIPS,
      parameters.priceEpochCyclicBufferSize,
      realNetDeploy,
      quiet, 
    );
    assetToContracts.set(asset.assetSymbol, {
      assetSymbol: asset.assetSymbol,
      ...assetContracts
    });
  }

  // Setup governance parameters for the ftso manager
  if (!quiet) {
    console.error("Setting FTSO manager governance parameters...");
  }
  await ftsoManager.setGovernanceParameters(
    parameters.maxVotePowerNatThresholdFraction,
    parameters.maxVotePowerAssetThresholdFraction,
    parameters.lowAssetThresholdUSDDec5,
    parameters.highAssetThresholdUSDDec5,
    parameters.highAssetTurnoutThresholdBIPS,
    parameters.lowNatTurnoutThresholdBIPS,
    Math.floor(parameters.ftsoRewardExpiryOffsetDays * 60 * 60 * 24),
    parameters.trustedAddresses);

  // Add ftsos to the ftso manager
  if (!quiet) {
    console.error("Adding FTSOs to manager...");
  }

  for (let asset of [{assetSymbol: 'NAT'}, ...parameters.assets]) {
    let ftsoContract = (assetToContracts.get(asset.assetSymbol) as AssetContracts).ftso;
    await waitFinalize3(deployerAccount.address, () => ftsoManager.addFtso(ftsoContract.address));
  }

<<<<<<< HEAD
  let registry = await FtsoRegistry.at(await ftsoManager.ftsoRegistry());

  // Set initial number of voters
  for (let asset of [{assetSymbol: 'NAT'}, ...parameters.assets])  {

    const assetContract = assetToContracts.get(asset.assetSymbol)!;
    const ftsoIndex = await registry.getFtsoIndex(await assetContract.ftso.symbol());
    await voterWhitelister.setMaxVotersForFtso(ftsoIndex, 100, { from: currentGovernanceAddress });
  }

=======
>>>>>>> bbb587b8
  // Set FTSOs to multi Asset WNAT contract
  let multiAssets = ["XRP", "LTC", "DOGE"]
  let multiAssetFtsos = multiAssets.map(asset => assetToContracts.get(asset)!.ftso!.address)
  // [ftsoFxrp.address, ftsoFltc.address, ftsoFxdg.address]
  await ftsoManager.setFtsoAssetFtsos(ftsoWnat.address, multiAssetFtsos);

  // Activate the managers
  if (!quiet) {
    console.error("Activating managers...");
  }
  await ftsoManager.activate();
  await ftsoRewardManager.activate();
  await dataAvailabilityRewardManager.activate();

  // Turn over governance
  if (!quiet) {
    console.error("Transfering governance...");
  }
  await supply.proposeGovernance(governanceAccount.address);
  await inflation.proposeGovernance(governanceAccount.address);
  await inflationAllocation.proposeGovernance(governanceAccount.address);
  await flareDaemon.proposeGovernance(governanceAccount.address);
  await ftsoRewardManager.proposeGovernance(governanceAccount.address);
  await dataAvailabilityRewardManager.proposeGovernance(governanceAccount.address);
  await ftsoManager.proposeGovernance(governanceAccount.address);
  await priceSubmitter.proposeGovernance(governanceAccount.address, { from: currentGovernanceAddress });
  await voterWhitelister.proposeGovernance(governanceAccount.address, { from: currentGovernanceAddress });

  if (!quiet) {
    console.error("Contracts in JSON:");
    console.log(contracts.serialize());
    console.error("Deploy complete.");
  }

  return {
    cleanupBlockNumberManager: cleanupBlockNumberManager,
    ftsoRewardManager: ftsoRewardManager,
    ftsoManager: ftsoManager,
    flareDaemon: flareDaemon,
    priceSubmitter: priceSubmitter,
    dataAvailabilityRewardManager: dataAvailabilityRewardManager,
    supply: supply,
    inflationAllocation: inflationAllocation,
    stateConnector: stateConnector,
    ftsoRegistry: ftsoRegistry,
<<<<<<< HEAD
    ftsoContracts: [{xAssetSymbol: 'WNAT'}, ...parameters.assets].map(asset => assetToContracts.get(asset.xAssetSymbol))
=======
    ftsoContracts: ["NAT", ...assets].map(asset => assetToContracts.get(asset))
>>>>>>> bbb587b8
    // Add other contracts as needed and fix the interface above accordingly
  } as DeployedFlareContracts;
}

async function deployNewAsset(
  contracts: Contracts,
  deployerAccountAddress: string,
  ftsoManager: FtsoManagerInstance,
  priceSubmitterAddress: string,
  wnatAddress: string,
  cleanupBlockNumberManager: CleanupBlockNumberManagerInstance,
  xAssetDefinition: AssetDefinition,
  priceDeviationThresholdBIPS: number,
  priceEpochCyclicBufferSize: number,
  real = true,
  quiet = false
  ):
  Promise< any
  // {
  //   xAssetToken: AssetTokenInstance | null,
  //   dummyAssetMinter: DummyAssetMinterInstance | null,
  //   ftso: FtsoInstance
  // }
  > {

  const DummyAssetMinter = artifacts.require("DummyAssetMinter");
  const AssetToken = artifacts.require("AssetToken");
  const Ftso = artifacts.require("Ftso");

  // Register an FTSO for the new Asset
  const ftso = await Ftso.new(xAssetDefinition.symbol, wnatAddress, ftsoManager.address, supplyAddress, xAssetDefinition.initialPriceUSD5Dec, priceDeviationThresholdBIPS, priceEpochCyclicBufferSize);
  spewNewContractInfo(contracts, `FTSO ${xAssetDefinition.symbol}`, `Ftso.sol`, ftso.address, quiet);

  // Deploy Asset if we are not deploying on real network
  if(!real){
    const xAssetToken = await AssetToken.new(deployerAccountAddress, xAssetDefinition.name, xAssetDefinition.wSymbol, xAssetDefinition.decimals);
    await setDefaultVPContract(xAssetToken, deployerAccountAddress);
    spewNewContractInfo(contracts, xAssetDefinition.wSymbol, `AssetToken.sol`, xAssetToken.address, quiet, false);

    await cleanupBlockNumberManager.registerToken(xAssetToken.address);
    await xAssetToken.setCleanupBlockNumberManager(cleanupBlockNumberManager.address);

    // Deploy dummy Asset minter
    const dummyAssetMinter = await DummyAssetMinter.new(xAssetToken.address, xAssetDefinition.maxMintRequestTwei);
    spewNewContractInfo(contracts, `Dummy ${xAssetDefinition.wSymbol} minter`, `DummyAssetMinter.sol`, dummyAssetMinter.address, quiet, false);

<<<<<<< HEAD
    // Establish governance over Asset by minter
    await xAssetToken.proposeGovernance(dummyAssetMinter.address, { from: deployerAccountAddress });
    await dummyAssetMinter.claimGovernanceOverMintableToken();

    await ftsoManager.setFtsoAsset(ftso.address, xAssetToken.address);
=======
  // Register an FTSO for the new Asset
  const ftso = await Ftso.new(xAssetDefinition.symbol, priceSubmitterAddress, wnatAddress, ftsoManager.address, xAssetDefinition.initialPriceUSD5Dec, priceDeviationThresholdBIPS, priceEpochCyclicBufferSize);
  await ftsoManager.setFtsoAsset(ftso.address, xAssetToken.address);
  spewNewContractInfo(contracts, `FTSO ${xAssetDefinition.symbol}`, ftso.address, quiet);
>>>>>>> bbb587b8

    return { xAssetToken, dummyAssetMinter, ftso };
  }

  return { ftso }
  
}

function spewNewContractInfo(contracts: Contracts, name: string, contractName: string, address: string, quiet = false, pascal=true) {
  if (!quiet) {
    console.error(`${name} contract: `, address);
  }
  if(pascal){
    contracts.add(new Contract(pascalCase(name), contractName, address));
  }
  else {
    contracts.add(new Contract(name.replace(/\s/g, ""), contractName, address));
  }
}

function rewrapXassetParams(data: any): AssetDefinition {
  return {
    name: data.xAssetName,
    symbol: data.assetSymbol,
    wSymbol: data.xAssetSymbol,
    decimals: data.xAssetDecimals,
    maxMintRequestTwei: data.dummyAssetMinterMax,
    initialPriceUSD5Dec: data.initialPriceUSD5Dec
  }
}<|MERGE_RESOLUTION|>--- conflicted
+++ resolved
@@ -33,7 +33,7 @@
 }
 
 export interface AssetContracts {
-  xAssetToken: AssetTokenInstance | WNatInstance;
+  xAssetToken?: AssetTokenInstance | WNatInstance;
   ftso: FtsoInstance;
   dummyAssetMinter?: DummyAssetMinterInstance;
   definition?: AssetDefinition;
@@ -244,14 +244,8 @@
   const ftsoRewardManager = await FtsoRewardManager.new(
     deployerAccount.address,
     parameters.rewardFeePercentageUpdateOffsetEpochs,
-<<<<<<< HEAD
-    parameters.defaultRewardFeePercentageBIPS,
-    inflation.address);
+    parameters.defaultRewardFeePercentageBIPS);
   spewNewContractInfo(contracts, FtsoRewardManager.contractName, `FtsoRewardManager.sol`, ftsoRewardManager.address, quiet);
-=======
-    parameters.defaultRewardFeePercentageBIPS);
-  spewNewContractInfo(contracts, FtsoRewardManager.contractName, ftsoRewardManager.address, quiet);
->>>>>>> bbb587b8
 
   // DataAvailabilityRewardManager contract
   const dataAvailabilityRewardManager = await DataAvailabilityRewardManager.new(
@@ -316,13 +310,8 @@
   await priceSubmitter.setContractAddresses(ftsoRegistry.address, voterWhitelister.address, ftsoManager.address, { from: currentGovernanceAddress });
 
   // Deploy wrapped native token
-<<<<<<< HEAD
-  const wnat = await WNAT.new(deployerAccount.address);
+  const wnat = await WNAT.new(deployerAccount.address, parameters.wrappedNativeName, parameters.wrappedNativeSymbol);
   spewNewContractInfo(contracts, WNAT.contractName, `WNat.sol`, wnat.address, quiet);
-=======
-  const wnat = await WNAT.new(deployerAccount.address, parameters.wrappedNativeName, parameters.wrappedNativeSymbol);
-  spewNewContractInfo(contracts, WNAT.contractName, wnat.address, quiet);
->>>>>>> bbb587b8
 
   await setDefaultVPContract(wnat, deployerAccount.address);
   await cleanupBlockNumberManager.registerToken(wnat.address);
@@ -341,13 +330,8 @@
 
   // Create a non-asset FTSO
   // Register an FTSO for WNAT
-<<<<<<< HEAD
-  const ftsoWnat = await Ftso.new(parameters.wNATSymbol, wnat.address, ftsoManager.address, supply.address, parameters.initialWnatPriceUSD5Dec, parameters.priceDeviationThresholdBIPS, defaultPriceEpochCyclicBufferSize);
-  spewNewContractInfo(contracts, `FTSO WNAT`, `Ftso.sol`, ftsoWnat.address, quiet);
-=======
-  const ftsoWnat = await Ftso.new("WNAT", priceSubmitter.address, wnat.address, ftsoManager.address, parameters.initialWnatPriceUSD5Dec, parameters.priceDeviationThresholdBIPS, parameters.priceEpochCyclicBufferSize);
-  spewNewContractInfo(contracts, `FTSO WNAT`, ftsoWnat.address, quiet);
->>>>>>> bbb587b8
+  const ftsoWnat = await Ftso.new(parameters.wrappedNativeSymbol, priceSubmitter.address, wnat.address, ftsoManager.address, parameters.initialWnatPriceUSD5Dec, parameters.priceDeviationThresholdBIPS, parameters.priceEpochCyclicBufferSize);
+  spewNewContractInfo(contracts, `FTSO ${parameters.wrappedNativeSymbol}`, `Ftso.sol`, ftsoWnat.address, quiet);
 
   let assetToContracts = new Map<string, AssetContracts>();
   assetToContracts.set("NAT", {
@@ -406,19 +390,6 @@
     await waitFinalize3(deployerAccount.address, () => ftsoManager.addFtso(ftsoContract.address));
   }
 
-<<<<<<< HEAD
-  let registry = await FtsoRegistry.at(await ftsoManager.ftsoRegistry());
-
-  // Set initial number of voters
-  for (let asset of [{assetSymbol: 'NAT'}, ...parameters.assets])  {
-
-    const assetContract = assetToContracts.get(asset.assetSymbol)!;
-    const ftsoIndex = await registry.getFtsoIndex(await assetContract.ftso.symbol());
-    await voterWhitelister.setMaxVotersForFtso(ftsoIndex, 100, { from: currentGovernanceAddress });
-  }
-
-=======
->>>>>>> bbb587b8
   // Set FTSOs to multi Asset WNAT contract
   let multiAssets = ["XRP", "LTC", "DOGE"]
   let multiAssetFtsos = multiAssets.map(asset => assetToContracts.get(asset)!.ftso!.address)
@@ -464,11 +435,8 @@
     inflationAllocation: inflationAllocation,
     stateConnector: stateConnector,
     ftsoRegistry: ftsoRegistry,
-<<<<<<< HEAD
     ftsoContracts: [{xAssetSymbol: 'WNAT'}, ...parameters.assets].map(asset => assetToContracts.get(asset.xAssetSymbol))
-=======
-    ftsoContracts: ["NAT", ...assets].map(asset => assetToContracts.get(asset))
->>>>>>> bbb587b8
+    // ftsoContracts: ["NAT", ...assets].map(asset => assetToContracts.get(asset)) !!!
     // Add other contracts as needed and fix the interface above accordingly
   } as DeployedFlareContracts;
 }
@@ -486,12 +454,12 @@
   real = true,
   quiet = false
   ):
-  Promise< any
-  // {
-  //   xAssetToken: AssetTokenInstance | null,
-  //   dummyAssetMinter: DummyAssetMinterInstance | null,
-  //   ftso: FtsoInstance
-  // }
+  Promise< 
+  {
+    xAssetToken?: AssetTokenInstance,
+    dummyAssetMinter?: DummyAssetMinterInstance,
+    ftso: FtsoInstance
+  }
   > {
 
   const DummyAssetMinter = artifacts.require("DummyAssetMinter");
@@ -499,7 +467,7 @@
   const Ftso = artifacts.require("Ftso");
 
   // Register an FTSO for the new Asset
-  const ftso = await Ftso.new(xAssetDefinition.symbol, wnatAddress, ftsoManager.address, supplyAddress, xAssetDefinition.initialPriceUSD5Dec, priceDeviationThresholdBIPS, priceEpochCyclicBufferSize);
+  const ftso = await Ftso.new(xAssetDefinition.symbol, priceSubmitterAddress, wnatAddress, ftsoManager.address, xAssetDefinition.initialPriceUSD5Dec, priceDeviationThresholdBIPS, priceEpochCyclicBufferSize);
   spewNewContractInfo(contracts, `FTSO ${xAssetDefinition.symbol}`, `Ftso.sol`, ftso.address, quiet);
 
   // Deploy Asset if we are not deploying on real network
@@ -515,18 +483,12 @@
     const dummyAssetMinter = await DummyAssetMinter.new(xAssetToken.address, xAssetDefinition.maxMintRequestTwei);
     spewNewContractInfo(contracts, `Dummy ${xAssetDefinition.wSymbol} minter`, `DummyAssetMinter.sol`, dummyAssetMinter.address, quiet, false);
 
-<<<<<<< HEAD
-    // Establish governance over Asset by minter
+
+    // Establish governance over Asset by minter !!!
     await xAssetToken.proposeGovernance(dummyAssetMinter.address, { from: deployerAccountAddress });
     await dummyAssetMinter.claimGovernanceOverMintableToken();
 
     await ftsoManager.setFtsoAsset(ftso.address, xAssetToken.address);
-=======
-  // Register an FTSO for the new Asset
-  const ftso = await Ftso.new(xAssetDefinition.symbol, priceSubmitterAddress, wnatAddress, ftsoManager.address, xAssetDefinition.initialPriceUSD5Dec, priceDeviationThresholdBIPS, priceEpochCyclicBufferSize);
-  await ftsoManager.setFtsoAsset(ftso.address, xAssetToken.address);
-  spewNewContractInfo(contracts, `FTSO ${xAssetDefinition.symbol}`, ftso.address, quiet);
->>>>>>> bbb587b8
 
     return { xAssetToken, dummyAssetMinter, ftso };
   }
