--- conflicted
+++ resolved
@@ -60,11 +60,7 @@
 
 const BN = web3.utils.toBN;
 import { constants, time } from '@openzeppelin/test-helpers';
-<<<<<<< HEAD
 import { waitFinalize3 } from "../../test/utils/test-helpers";
-=======
-import { defaultPriceEpochCyclicBufferSize } from "../../test/utils/constants";
->>>>>>> 65d082d8
 
 export async function fullDeploy(parameters: any, quiet = false) {
   // Define repository for created contracts
@@ -327,7 +323,7 @@
 
   // Create a non-FAsset FTSO
   // Register an FTSO for WFLR
-  const ftsoWflr = await Ftso.new("WFLR", wflr.address, ftsoManager.address, supply.address, parameters.initialWflrPriceUSD5Dec, parameters.priceDeviationThresholdBIPS, defaultPriceEpochCyclicBufferSize);
+  const ftsoWflr = await Ftso.new("WFLR", wflr.address, ftsoManager.address, supply.address, parameters.initialWflrPriceUSD5Dec, parameters.priceDeviationThresholdBIPS, parameters.priceEpochCyclicBufferSize);
   spewNewContractInfo(contracts, `FTSO WFLR`, ftsoWflr.address, quiet);
 
   let assetToContracts = new Map<string, AssetContracts>();
@@ -355,6 +351,7 @@
       cleanupBlockNumberManager,
       rewrapFassetParams(parameters[asset]),
       parameters.priceDeviationThresholdBIPS,
+      parameters.priceEpochCyclicBufferSize,
       quiet
     );
     assetToContracts.set(asset, {
@@ -384,7 +381,7 @@
 
   for (let asset of ['FLR', ...assets]) {
     let ftsoContract = (assetToContracts.get(asset) as AssetContracts).ftso;
-    await ftsoManager.addFtso(ftsoContract.address);
+    await waitFinalize3(deployerAccount.address, () => ftsoManager.addFtso(ftsoContract.address));
   }
 
   let registry = await FtsoRegistry.at(await ftsoManager.ftsoRegistry());
@@ -456,6 +453,7 @@
   cleanupBlockNumberManager: CleanupBlockNumberManagerInstance,
   fAssetDefinition: FAssetDefinition,
   priceDeviationThresholdBIPS: number,
+  priceEpochCyclicBufferSize: number,
   quiet = false):
   Promise<{
     fAssetToken: FAssetTokenInstance,
@@ -484,7 +482,7 @@
   await dummyFAssetMinter.claimGovernanceOverMintableToken();
 
   // Register an FTSO for the new FAsset
-  const ftso = await Ftso.new(fAssetDefinition.symbol, wflrAddress, ftsoManager.address, supplyAddress, fAssetDefinition.initialPriceUSD5Dec, priceDeviationThresholdBIPS, defaultPriceEpochCyclicBufferSize);
+  const ftso = await Ftso.new(fAssetDefinition.symbol, wflrAddress, ftsoManager.address, supplyAddress, fAssetDefinition.initialPriceUSD5Dec, priceDeviationThresholdBIPS, priceEpochCyclicBufferSize);
   await ftsoManager.setFtsoFAsset(ftso.address, fAssetToken.address);
   spewNewContractInfo(contracts, `FTSO ${fAssetDefinition.symbol}`, ftso.address, quiet);
 
