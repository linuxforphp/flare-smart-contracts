/**
 * This script will deploy all contracts for the FTSO MVP.
 * It will output, on stdout, a json encoded list of contracts
 * that were deployed. It will write out to stderr, status info
 * as it executes.
 * @dev Do not send anything out via console.log unless it is
 * json defining the created contracts.
 */

import { pascalCase } from "pascal-case";
import { setDefaultVPContract } from "../../test/utils/token-test-helpers";
import {
  CleanupBlockNumberManagerInstance,
  DummyAssetMinterInstance,
  AssetTokenInstance,
  FlareDaemonInstance,
  FtsoInstance,
  FtsoManagerInstance, FtsoRegistryInstance, FtsoRewardManagerInstance, InflationAllocationInstance, PriceSubmitterInstance,
  StateConnectorInstance,
  SupplyInstance,
  ValidatorRewardManagerInstance,
  WNatInstance
} from "../../typechain-truffle";
import { Contract, Contracts } from "./Contracts";

export interface AssetDefinition {
  name: string;
  symbol: string;
  decimals: number;
  maxMintRequestTwei: number;
  initialPriceUSD5Dec: number;
}

<<<<<<< HEAD
export interface AssetContracts {
  fAssetToken: FAssetTokenInstance | WFlrInstance;
=======
export interface AssetContracts {  
  xAssetToken: AssetTokenInstance | WNatInstance;
>>>>>>> cddbb083
  ftso: FtsoInstance;
  dummyAssetMinter?: DummyAssetMinterInstance;
  definition?: AssetDefinition;
  assetSymbol: string;
}

export interface DeployedFlareContracts {
  cleanupBlockNumberManager: CleanupBlockNumberManagerInstance,
  ftsoRewardManager: FtsoRewardManagerInstance,
  ftsoManager: FtsoManagerInstance,
  flareDaemon: FlareDaemonInstance,
  priceSubmitter: PriceSubmitterInstance,
  validatorRewardManager: ValidatorRewardManagerInstance,
  supply: SupplyInstance,
  inflationAllocation: InflationAllocationInstance,
  stateConnector: StateConnectorInstance,
  ftsoRegistry: FtsoRegistryInstance,
  ftsoContracts: AssetContracts[]
}

export function ftsoContractForSymbol(contracts: DeployedFlareContracts, symbol: string) {
  return contracts.ftsoContracts.find(x => x.assetSymbol === symbol)
}
// import { serializedParameters } from "./DeploymentParameters";

const BN = web3.utils.toBN;
import { constants, time } from '@openzeppelin/test-helpers';
import { waitFinalize3 } from "../../test/utils/test-helpers";

export async function fullDeploy(parameters: any, quiet = false) {
  // Define repository for created contracts
  const contracts = new Contracts();

  // Define accounts in play for the deployment process
  let deployerAccount: any;
  let governanceAccount: any;
  let genesisGovernanceAccount

  try {
    deployerAccount = web3.eth.accounts.privateKeyToAccount(parameters.deployerPrivateKey);
    governanceAccount = web3.eth.accounts.privateKeyToAccount(parameters.governancePrivateKey);
    genesisGovernanceAccount = web3.eth.accounts.privateKeyToAccount(parameters.genesisGovernancePrivateKey);
  } catch (e) {
    throw Error("Check .env file, if the private keys are correct and are prefixed by '0x'.\n" + e)
  }

  // Wire up the default account that will do the deployment
  web3.eth.defaultAccount = deployerAccount.address;

  // Contract definitions
  const InflationAllocation = artifacts.require("InflationAllocation");
  const StateConnector = artifacts.require("StateConnector");
  const FlareDaemon = artifacts.require("FlareDaemon");
  const Ftso = artifacts.require("Ftso");
  const FtsoManager = artifacts.require("FtsoManager");
  const Inflation = artifacts.require("Inflation");
  const FtsoRegistry = artifacts.require("FtsoRegistry");
  const FtsoRewardManager = artifacts.require("FtsoRewardManager");
  const ValidatorRewardManager = artifacts.require("ValidatorRewardManager");
  const CleanupBlockNumberManager = artifacts.require("CleanupBlockNumberManager");
  const PriceSubmitter = artifacts.require("PriceSubmitter");
  const Supply = artifacts.require("Supply");
  const VoterWhitelister = artifacts.require("VoterWhitelister");
  const WNAT = artifacts.require("WNat");
  const Distribution = artifacts.require("Distribution");
console.error("START HERE")
  // InflationAllocation contract
  // Inflation will be set to 0 for now...it will be set shortly.
  const inflationAllocation = await InflationAllocation.new(deployerAccount.address, constants.ZERO_ADDRESS, parameters.inflationPercentageBIPS);
  spewNewContractInfo(contracts, InflationAllocation.contractName, inflationAllocation.address, quiet);
console.error("State connector")
  // Initialize the state connector
  let stateConnector: StateConnectorInstance;
  try {
    stateConnector = await StateConnector.at(parameters.stateConnectorAddress);
  } catch (e) {
    if (!quiet) {
      console.error("StateConnector not in genesis...creating new.")
    }
    stateConnector = await StateConnector.new();
  }
  spewNewContractInfo(contracts, StateConnector.contractName, stateConnector.address, quiet);

  try {
    await stateConnector.initialiseChains();
  } catch (e) {
    // state connector might be already initialized if redeploy
    console.error(`stateConnector.initializeChains() failed. Ignore if redeploy. Error = ${e}`);
  }

  // Initialize the daemon
  let flareDaemon: FlareDaemonInstance;
  try {
    flareDaemon = await FlareDaemon.at(parameters.flareDaemonAddress);
  } catch (e) {
    if (!quiet) {
      console.error("FlareDaemon not in genesis...creating new.")
    }
    flareDaemon = await FlareDaemon.new();
  }

  spewNewContractInfo(contracts, FlareDaemon.contractName, flareDaemon.address, quiet);

  try {
    await flareDaemon.initialiseFixedAddress();
  } catch (e) {
    console.error(`flareDaemon.initialiseFixedAddress() failed. Ignore if redeploy. Error = ${e}`);
  }

  let currentGovernanceAddress = await flareDaemon.governance()

  // Unregister whatever is registered with verification
  while (true) {
    try {
      let lastAddress = await flareDaemon.daemonizeContracts(0);
      console.error("Unregistring contracts");
      try {
        await waitFinalize3(currentGovernanceAddress, () => flareDaemon.registerToDaemonize([], { from: currentGovernanceAddress }));
      } catch (ee) {
        console.error("Error while unregistring. ", ee)
      }
    } catch (e) {
      console.error("No more kept contracts")
      break;
    }
  }

  await flareDaemon.proposeGovernance(deployerAccount.address, { from: currentGovernanceAddress });
  await flareDaemon.claimGovernance({ from: deployerAccount.address });
  // Set the block holdoff should a kept contract exceeded its max gas allocation
  await flareDaemon.setBlockHoldoff(parameters.flareDaemonGasExceededHoldoffBlocks);

  // PriceSubmitter contract
  let priceSubmitter: PriceSubmitterInstance;
  try {
    priceSubmitter = await PriceSubmitter.at(parameters.priceSubmitterAddress);
  } catch (e) {
    if (!quiet) {
      console.error("PriceSubmitter not in genesis...creating new.")
    }
    priceSubmitter = await PriceSubmitter.new();
  }
  // This has to be done always
  try {
    await priceSubmitter.initialiseFixedAddress();
  } catch (e) {
    console.error(`priceSubmitter.initializeChains() failed. Ignore if redeploy. Error = ${e}`);
  }

  // Checking if governance is OK, especially when redeploying.
  let priceSubmitterGovernance = await priceSubmitter.governance();
  if (currentGovernanceAddress != priceSubmitterGovernance) {
    console.error("Current governance does not match price submitter governance");
    console.error("Current governance:", currentGovernanceAddress);
    console.error("Price submitter goveranance:", priceSubmitterGovernance);
    await priceSubmitter.proposeGovernance(currentGovernanceAddress, { from: priceSubmitterGovernance });
    await priceSubmitter.claimGovernance({ from: currentGovernanceAddress })
    let newPriceSubmitterGovernance = await priceSubmitter.governance();
    if (currentGovernanceAddress == newPriceSubmitterGovernance) {
      console.error("Governance of PriceSubmitter changed")
    } else {
      console.error("Governance for PriceSubmitter does not match. Bailing out ...")
      process.exit(1)
    }
  }
  spewNewContractInfo(contracts, PriceSubmitter.contractName, priceSubmitter.address, quiet);



  // Inflation contract
  // Get the timestamp for the just mined block
  const startTs = await time.latest();

  // Delayed reward epoch start time
  const rewardEpochStartTs = startTs.add(BN(Math.floor(parameters.rewardEpochsStartDelayHours * 60 * 60)));

  const inflation = await Inflation.new(
    deployerAccount.address,
    flareDaemon.address,
    inflationAllocation.address,
    inflationAllocation.address,
    startTs
  );
  spewNewContractInfo(contracts, Inflation.contractName, inflation.address, quiet);
  // The daemon needs a reference to the inflation contract.
  await flareDaemon.setInflation(inflation.address);
  // InflationAllocation needs a reference to the inflation contract.
  await inflationAllocation.setInflation(inflation.address);

  // Supply contract
  const supply = await Supply.new(
    deployerAccount.address,
    parameters.burnAddress,
    inflation.address,
    BN(parameters.totalNativeSupplyNAT).mul(BN(10).pow(BN(18))),
    BN(parameters.totalFoundationSupplyNAT).mul(BN(10).pow(BN(18))),
    []
  );
  spewNewContractInfo(contracts, Supply.contractName, supply.address, quiet);

  // FtsoRewardManager contract
  const ftsoRewardManager = await FtsoRewardManager.new(
    deployerAccount.address,
    parameters.rewardFeePercentageUpdateOffsetEpochs,
    parameters.defaultRewardFeePercentageBIPS,
    inflation.address);
  spewNewContractInfo(contracts, FtsoRewardManager.contractName, ftsoRewardManager.address, quiet);

  // ValidatorRewardManager contract
  const validatorRewardManager = await ValidatorRewardManager.new(
    deployerAccount.address,
    parameters.validatorRewardExpiryOffsetEpochs,
    stateConnector.address,
    inflation.address);
  spewNewContractInfo(contracts, ValidatorRewardManager.contractName, validatorRewardManager.address, quiet);

  // CleanupBlockNumberManager contract
  const cleanupBlockNumberManager = await CleanupBlockNumberManager.new(
    deployerAccount.address,
  );
  spewNewContractInfo(contracts, CleanupBlockNumberManager.contractName, cleanupBlockNumberManager.address, quiet);


  // Inflation allocation needs to know about reward managers
  // await inflationAllocation.setSharingPercentages([ftsoRewardManager.address, validatorRewardManager.address], [8000, 2000]);
  await inflationAllocation.setSharingPercentages(
    [ftsoRewardManager.address, validatorRewardManager.address], 
    [parameters.ftsoRewardManagerSharingPercentageBIPS, parameters.validatorRewardManagerSharingPercentageBIPS]   
  );
  // Supply contract needs to know about reward managers
  await supply.addRewardPool(ftsoRewardManager.address, 0);
  await supply.addRewardPool(validatorRewardManager.address, 0);

  // The inflation needs a reference to the supply contract.
  await inflation.setSupply(supply.address);

  // FtsoRegistryContract
  const ftsoRegistry = await FtsoRegistry.new(deployerAccount.address);
  spewNewContractInfo(contracts, FtsoRegistry.contractName, ftsoRegistry.address, quiet);

  // VoterWhitelisting
  const voterWhitelister = await VoterWhitelister.new(currentGovernanceAddress, priceSubmitter.address, parameters.defaultVoterWhitelistSize);
  spewNewContractInfo(contracts, VoterWhitelister.contractName, voterWhitelister.address, quiet);

  // Distribution Contract
  const distribution = await Distribution.new();
  spewNewContractInfo(contracts, Distribution.contractName, distribution.address, quiet);

  // FtsoManager contract
  const ftsoManager = await FtsoManager.new(
    deployerAccount.address,
    flareDaemon.address,
    ftsoRewardManager.address,
    priceSubmitter.address,
    ftsoRegistry.address,
    voterWhitelister.address,
    parameters.priceEpochDurationSeconds,
    startTs,
    parameters.revealEpochDurationSeconds,
    parameters.rewardEpochDurationSeconds,
    rewardEpochStartTs,
    parameters.votePowerIntervalFraction);
  spewNewContractInfo(contracts, FtsoManager.contractName, ftsoManager.address, quiet);

  await ftsoRegistry.setFtsoManagerAddress(ftsoManager.address);
  await ftsoManager.setCleanupBlockNumberManager(cleanupBlockNumberManager.address);
  await cleanupBlockNumberManager.setTriggerContractAddress(ftsoManager.address);
  
  await voterWhitelister.setContractAddresses(ftsoRegistry.address, ftsoManager.address, { from: currentGovernanceAddress });
  await priceSubmitter.setContractAddresses(ftsoRegistry.address, voterWhitelister.address, ftsoManager.address, { from: currentGovernanceAddress });

  // Tell reward manager about ftso manager
  await ftsoRewardManager.setFTSOManager(ftsoManager.address);

  // Register daemonized contracts to the daemon...order matters. Inflation first.
  const registrations = [
    { daemonizedContract: inflation.address, gasLimit: 10000000 },
    { daemonizedContract: ftsoManager.address, gasLimit: 10000000 }
  ];
  await flareDaemon.registerToDaemonize(registrations);

  // Deploy wrapped native token
  const wnat = await WNAT.new(deployerAccount.address);
  spewNewContractInfo(contracts, WNAT.contractName, wnat.address, quiet);

  await setDefaultVPContract(wnat, deployerAccount.address);
  await cleanupBlockNumberManager.registerToken(wnat.address);
  await wnat.setCleanupBlockNumberManager(cleanupBlockNumberManager.address)


  await ftsoRewardManager.setWNAT(wnat.address);

<<<<<<< HEAD
  // Create a non-FAsset FTSO
  // Register an FTSO for WFLR
  const ftsoWflr = await Ftso.new("WFLR", wflr.address, ftsoManager.address, supply.address, parameters.initialWflrPriceUSD5Dec, parameters.priceDeviationThresholdBIPS, parameters.priceEpochCyclicBufferSize);
  spewNewContractInfo(contracts, `FTSO WFLR`, ftsoWflr.address, quiet);
=======
  // Create a non-asset FTSO
  // Register an FTSO for WNAT
  const ftsoWnat = await Ftso.new("WNAT", wnat.address, ftsoManager.address, supply.address, parameters.initialWnatPriceUSD5Dec, parameters.priceDeviationThresholdBIPS, defaultPriceEpochCyclicBufferSize);
  spewNewContractInfo(contracts, `FTSO WNAT`, ftsoWnat.address, quiet);
>>>>>>> cddbb083

  let assetToContracts = new Map<string, AssetContracts>();
  assetToContracts.set("NAT", {
    xAssetToken: wnat,
    ftso: ftsoWnat,
    assetSymbol: 'NAT'
  })

  // Deploy asset, minter, and initial FTSOs 
  let assets = ['XRP', 'LTC', 'XLM', 'XDG', 'ADA', 'ALGO', 'BCH', 'DGB', 'BTC'];


  for (let asset of assets) {
    if (!quiet) {
      console.error(`Rigging ${asset}...`);
    }

    let assetContracts = await deployNewAsset(
      contracts,
      deployerAccount.address,
      ftsoManager,
      supply.address,
      wnat.address,
      cleanupBlockNumberManager,
      rewrapXassetParams(parameters[asset]),
      parameters.priceDeviationThresholdBIPS,
      parameters.priceEpochCyclicBufferSize,
      quiet
    );
    assetToContracts.set(asset, {
      assetSymbol: asset,
      ...assetContracts
    });
  }

  // Setup governance parameters for the ftso manager
  if (!quiet) {
    console.error("Setting FTSO manager governance parameters...");
  }
  await ftsoManager.setGovernanceParameters(
    parameters.maxVotePowerNatThresholdFraction,
    parameters.maxVotePowerAssetThresholdFraction,
    parameters.lowAssetThresholdUSDDec5,
    parameters.highAssetThresholdUSDDec5,
    parameters.highAssetTurnoutThresholdBIPS,
    parameters.lowNatTurnoutThresholdBIPS,
    Math.floor(parameters.ftsoRewardExpiryOffsetDays * 60 * 60 * 24),
    parameters.trustedAddresses);

  // Add ftsos to the ftso manager
  if (!quiet) {
    console.error("Adding FTSOs to manager...");
  }

  for (let asset of ['NAT', ...assets]) {
    let ftsoContract = (assetToContracts.get(asset) as AssetContracts).ftso;
    await waitFinalize3(deployerAccount.address, () => ftsoManager.addFtso(ftsoContract.address));
  }

  let registry = await FtsoRegistry.at(await ftsoManager.ftsoRegistry());

  // Set initial number of voters
<<<<<<< HEAD
  for (let asset of ['FLR', ...assets]) {
=======
  for (let asset of ['NAT', ...assets]){
>>>>>>> cddbb083

    const assetContract = assetToContracts.get(asset)!;
    const ftsoIndex = await registry.getFtsoIndex(await assetContract.ftso.symbol());
    await voterWhitelister.setMaxVotersForFtso(ftsoIndex, 100, { from: currentGovernanceAddress });
  }

  // Set FTSOs to multi Asset WNAT contract
  let multiAssets = ["XRP", "LTC", "XDG"]
  let multiAssetFtsos = multiAssets.map(asset => assetToContracts.get(asset)!.ftso!.address)
  // [ftsoFxrp.address, ftsoFltc.address, ftsoFxdg.address]
  await ftsoManager.setFtsoAssetFtsos(ftsoWnat.address, multiAssetFtsos);

  // Activate the managers
  if (!quiet) {
    console.error("Activating managers...");
  }
  await ftsoManager.activate();
  await ftsoRewardManager.activate();
  await validatorRewardManager.activate();

  // Turn over governance
  if (!quiet) {
    console.error("Transfering governance...");
  }
  await supply.proposeGovernance(governanceAccount.address);
  await inflation.proposeGovernance(governanceAccount.address);
  await inflationAllocation.proposeGovernance(governanceAccount.address);
  await flareDaemon.proposeGovernance(governanceAccount.address);
  await ftsoRewardManager.proposeGovernance(governanceAccount.address);
  await validatorRewardManager.proposeGovernance(governanceAccount.address);
  await ftsoManager.proposeGovernance(governanceAccount.address);
  await priceSubmitter.proposeGovernance(governanceAccount.address, { from: currentGovernanceAddress });
  await voterWhitelister.proposeGovernance(governanceAccount.address, { from: currentGovernanceAddress });

  if (!quiet) {
    console.error("Contracts in JSON:");
    console.log(contracts.serialize());
    console.error("Deploy complete.");
  }

  return {
    cleanupBlockNumberManager: cleanupBlockNumberManager,
    ftsoRewardManager: ftsoRewardManager,
    ftsoManager: ftsoManager,
    flareDaemon: flareDaemon,
    priceSubmitter: priceSubmitter,
    validatorRewardManager: validatorRewardManager,
    supply: supply,
    inflationAllocation: inflationAllocation,
    stateConnector: stateConnector,
    ftsoRegistry: ftsoRegistry,
    ftsoContracts: ["WNAT", ...assets].map(asset => assetToContracts.get(asset))
    // Add other contracts as needed and fix the interface above accordingly
  } as DeployedFlareContracts;
}

async function deployNewAsset(
  contracts: Contracts,
  deployerAccountAddress: string,
  ftsoManager: FtsoManagerInstance,
  supplyAddress: string,
  wnatAddress: string,
  cleanupBlockNumberManager: CleanupBlockNumberManagerInstance,
  xAssetDefinition: AssetDefinition,
  priceDeviationThresholdBIPS: number,
  priceEpochCyclicBufferSize: number,
  quiet = false):
  Promise<{
    xAssetToken: AssetTokenInstance,
    dummyAssetMinter: DummyAssetMinterInstance,
    ftso: FtsoInstance
  }> {

  const DummyAssetMinter = artifacts.require("DummyAssetMinter");
  const AssetToken = artifacts.require("AssetToken");
  const Ftso = artifacts.require("Ftso");

  // Deploy Asset
  const xAssetToken = await AssetToken.new(deployerAccountAddress, xAssetDefinition.name, xAssetDefinition.symbol, xAssetDefinition.decimals);
  await setDefaultVPContract(xAssetToken, deployerAccountAddress);
  spewNewContractInfo(contracts, xAssetDefinition.symbol, xAssetToken.address, quiet);

  await cleanupBlockNumberManager.registerToken(xAssetToken.address);
  await xAssetToken.setCleanupBlockNumberManager(cleanupBlockNumberManager.address);

  // Deploy dummy Asset minter
  const dummyAssetMinter = await DummyAssetMinter.new(xAssetToken.address, xAssetDefinition.maxMintRequestTwei);
  spewNewContractInfo(contracts, `Dummy ${xAssetDefinition.symbol} minter`, dummyAssetMinter.address, quiet);

  // Establish governance over Asset by minter
  await xAssetToken.proposeGovernance(dummyAssetMinter.address, { from: deployerAccountAddress });
  await dummyAssetMinter.claimGovernanceOverMintableToken();

<<<<<<< HEAD
  // Register an FTSO for the new FAsset
  const ftso = await Ftso.new(fAssetDefinition.symbol, wflrAddress, ftsoManager.address, supplyAddress, fAssetDefinition.initialPriceUSD5Dec, priceDeviationThresholdBIPS, priceEpochCyclicBufferSize);
  await ftsoManager.setFtsoFAsset(ftso.address, fAssetToken.address);
  spewNewContractInfo(contracts, `FTSO ${fAssetDefinition.symbol}`, ftso.address, quiet);
=======
  // Register an FTSO for the new Asset
  const ftso = await Ftso.new(xAssetDefinition.symbol, wnatAddress, ftsoManager.address, supplyAddress, xAssetDefinition.initialPriceUSD5Dec, priceDeviationThresholdBIPS, defaultPriceEpochCyclicBufferSize);
  await ftsoManager.setFtsoAsset(ftso.address, xAssetToken.address);
  spewNewContractInfo(contracts, `FTSO ${xAssetDefinition.symbol}`, ftso.address, quiet);
>>>>>>> cddbb083

  return { xAssetToken, dummyAssetMinter, ftso };
}

function spewNewContractInfo(contracts: Contracts, name: string, address: string, quiet = false) {
  if (!quiet) {
    console.error(`${name} contract: `, address);
  }
  contracts.add(new Contract(pascalCase(name), address));
}

function rewrapXassetParams(data: any): AssetDefinition {
  return {
    name: data.xAssetName,
    symbol: data.xAssetSymbol,
    decimals: data.xAssetDecimals,
    maxMintRequestTwei: data.dummyAssetMinterMax,
    initialPriceUSD5Dec: data.initialPriceUSD5Dec
  }
}<|MERGE_RESOLUTION|>--- conflicted
+++ resolved
@@ -31,13 +31,8 @@
   initialPriceUSD5Dec: number;
 }
 
-<<<<<<< HEAD
-export interface AssetContracts {
-  fAssetToken: FAssetTokenInstance | WFlrInstance;
-=======
 export interface AssetContracts {  
   xAssetToken: AssetTokenInstance | WNatInstance;
->>>>>>> cddbb083
   ftso: FtsoInstance;
   dummyAssetMinter?: DummyAssetMinterInstance;
   definition?: AssetDefinition;
@@ -330,17 +325,10 @@
 
   await ftsoRewardManager.setWNAT(wnat.address);
 
-<<<<<<< HEAD
-  // Create a non-FAsset FTSO
-  // Register an FTSO for WFLR
-  const ftsoWflr = await Ftso.new("WFLR", wflr.address, ftsoManager.address, supply.address, parameters.initialWflrPriceUSD5Dec, parameters.priceDeviationThresholdBIPS, parameters.priceEpochCyclicBufferSize);
-  spewNewContractInfo(contracts, `FTSO WFLR`, ftsoWflr.address, quiet);
-=======
   // Create a non-asset FTSO
   // Register an FTSO for WNAT
-  const ftsoWnat = await Ftso.new("WNAT", wnat.address, ftsoManager.address, supply.address, parameters.initialWnatPriceUSD5Dec, parameters.priceDeviationThresholdBIPS, defaultPriceEpochCyclicBufferSize);
+  const ftsoWnat = await Ftso.new("WNAT", wnat.address, ftsoManager.address, supply.address, parameters.initialWnatPriceUSD5Dec, parameters.priceDeviationThresholdBIPS, parameters.priceEpochCyclicBufferSize);
   spewNewContractInfo(contracts, `FTSO WNAT`, ftsoWnat.address, quiet);
->>>>>>> cddbb083
 
   let assetToContracts = new Map<string, AssetContracts>();
   assetToContracts.set("NAT", {
@@ -403,11 +391,7 @@
   let registry = await FtsoRegistry.at(await ftsoManager.ftsoRegistry());
 
   // Set initial number of voters
-<<<<<<< HEAD
-  for (let asset of ['FLR', ...assets]) {
-=======
   for (let asset of ['NAT', ...assets]){
->>>>>>> cddbb083
 
     const assetContract = assetToContracts.get(asset)!;
     const ftsoIndex = await registry.getFtsoIndex(await assetContract.ftso.symbol());
@@ -501,17 +485,10 @@
   await xAssetToken.proposeGovernance(dummyAssetMinter.address, { from: deployerAccountAddress });
   await dummyAssetMinter.claimGovernanceOverMintableToken();
 
-<<<<<<< HEAD
-  // Register an FTSO for the new FAsset
-  const ftso = await Ftso.new(fAssetDefinition.symbol, wflrAddress, ftsoManager.address, supplyAddress, fAssetDefinition.initialPriceUSD5Dec, priceDeviationThresholdBIPS, priceEpochCyclicBufferSize);
-  await ftsoManager.setFtsoFAsset(ftso.address, fAssetToken.address);
-  spewNewContractInfo(contracts, `FTSO ${fAssetDefinition.symbol}`, ftso.address, quiet);
-=======
   // Register an FTSO for the new Asset
-  const ftso = await Ftso.new(xAssetDefinition.symbol, wnatAddress, ftsoManager.address, supplyAddress, xAssetDefinition.initialPriceUSD5Dec, priceDeviationThresholdBIPS, defaultPriceEpochCyclicBufferSize);
+  const ftso = await Ftso.new(xAssetDefinition.symbol, wnatAddress, ftsoManager.address, supplyAddress, xAssetDefinition.initialPriceUSD5Dec, priceDeviationThresholdBIPS, priceEpochCyclicBufferSize);
   await ftsoManager.setFtsoAsset(ftso.address, xAssetToken.address);
   spewNewContractInfo(contracts, `FTSO ${xAssetDefinition.symbol}`, ftso.address, quiet);
->>>>>>> cddbb083
 
   return { xAssetToken, dummyAssetMinter, ftso };
 }
