/**
 * This script will deploy all contracts for the FTSO MVP.
 * It will output, on stdout, a json encoded list of contracts
 * that were deployed. It will write out to stderr, status info
 * as it executes.
 * @dev Do not send anything out via console.log unless it is
 * json defining the created contracts.
 */

import { pascalCase } from "pascal-case";
import { setDefaultVPContract } from "../../test/utils/token-test-helpers";
import {
  CleanupBlockNumberManagerInstance,
  DummyAssetMinterInstance,
  AssetTokenInstance,
  FlareDaemonInstance,
  FtsoInstance,
  FtsoManagerInstance, FtsoRegistryInstance, FtsoRewardManagerInstance, InflationAllocationInstance, PriceSubmitterInstance,
  StateConnectorInstance,
  SupplyInstance,
  DataAvailabilityRewardManagerInstance,
  WNatInstance
} from "../../typechain-truffle";
import { Contract, Contracts } from "./Contracts";

export interface AssetDefinition {
  name: string;
  symbol: string;
  decimals: number;
  maxMintRequestTwei: number;
  initialPriceUSD5Dec: number;
}

export interface AssetContracts {
  xAssetToken: AssetTokenInstance | WNatInstance;
  ftso: FtsoInstance;
  dummyAssetMinter?: DummyAssetMinterInstance;
  definition?: AssetDefinition;
  assetSymbol: string;
}

export interface DeployedFlareContracts {
  cleanupBlockNumberManager: CleanupBlockNumberManagerInstance,
  ftsoRewardManager: FtsoRewardManagerInstance,
  ftsoManager: FtsoManagerInstance,
  flareDaemon: FlareDaemonInstance,
  priceSubmitter: PriceSubmitterInstance,
  dataAvailabilityRewardManager: DataAvailabilityRewardManagerInstance,
  supply: SupplyInstance,
  inflationAllocation: InflationAllocationInstance,
  stateConnector: StateConnectorInstance,
  ftsoRegistry: FtsoRegistryInstance,
  ftsoContracts: AssetContracts[]
}

export function ftsoContractForSymbol(contracts: DeployedFlareContracts, symbol: string) {
  return contracts.ftsoContracts.find(x => x.assetSymbol === symbol)
}
// import { serializedParameters } from "./DeploymentParameters";

const BN = web3.utils.toBN;
import { constants, time } from '@openzeppelin/test-helpers';
<<<<<<< HEAD
import { defaultPriceEpochCyclicBufferSize } from "../../test/utils/constants";
import { boolean, string } from "hardhat/internal/core/params/argumentTypes";

export async function fullDeploy(parameters: any, quiet:boolean = false, realNetDeploy: boolean = false) {  
=======
import { waitFinalize3 } from "../../test/utils/test-helpers";
import { TestableFlareDaemonInstance } from "../../typechain-truffle/TestableFlareDaemon";

export async function fullDeploy(parameters: any, quiet = false) {
>>>>>>> 361dd79a
  // Define repository for created contracts
  const contracts = new Contracts();

  // Define accounts in play for the deployment process
  let deployerAccount: any;
  let governanceAccount: any;
  let genesisGovernanceAccount

  try {
    deployerAccount = web3.eth.accounts.privateKeyToAccount(parameters.deployerPrivateKey);
    governanceAccount = web3.eth.accounts.privateKeyToAccount(parameters.governancePrivateKey);
    genesisGovernanceAccount = web3.eth.accounts.privateKeyToAccount(parameters.genesisGovernancePrivateKey);
  } catch (e) {
    throw Error("Check .env file, if the private keys are correct and are prefixed by '0x'.\n" + e)
  }

  // Wire up the default account that will do the deployment
  web3.eth.defaultAccount = deployerAccount.address;

  // Contract definitions
  const InflationAllocation = artifacts.require("InflationAllocation");
  const StateConnector = artifacts.require("StateConnector");
  const FlareDaemon = artifacts.require("FlareDaemon");
  const TestableFlareDaemon = artifacts.require("TestableFlareDaemon");
  const Ftso = artifacts.require("Ftso");
  const FtsoManager = artifacts.require("FtsoManager");
  const Inflation = artifacts.require("Inflation");
  const FtsoRegistry = artifacts.require("FtsoRegistry");
  const FtsoRewardManager = artifacts.require("FtsoRewardManager");
  const DataAvailabilityRewardManager = artifacts.require("DataAvailabilityRewardManager");
  const CleanupBlockNumberManager = artifacts.require("CleanupBlockNumberManager");
  const PriceSubmitter = artifacts.require("PriceSubmitter");
  const Supply = artifacts.require("Supply");
  const VoterWhitelister = artifacts.require("VoterWhitelister");
  const WNAT = artifacts.require("WNat");
  const Distribution = artifacts.require("Distribution");

  // InflationAllocation contract
  // Inflation will be set to 0 for now...it will be set shortly.
  const inflationAllocation = await InflationAllocation.new(deployerAccount.address, constants.ZERO_ADDRESS, parameters.inflationPercentageBIPS);
  spewNewContractInfo(contracts, InflationAllocation.contractName, `InflationAllocation.sol` ,inflationAllocation.address, quiet);

  // Initialize the state connector
  let stateConnector: StateConnectorInstance;
  try {
    stateConnector = await StateConnector.at(parameters.stateConnectorAddress);
  } catch (e) {
    if (!quiet) {
      console.error("StateConnector not in genesis...creating new.")
    }
    stateConnector = await StateConnector.new();
  }
  spewNewContractInfo(contracts, StateConnector.contractName, `StateConnector.sol`, stateConnector.address, quiet);

  try {
    await stateConnector.initialiseChains();
  } catch (e) {
    // state connector might be already initialized if redeploy
    console.error(`stateConnector.initializeChains() failed. Ignore if redeploy. Error = ${e}`);
  }

  // Initialize the daemon
  let flareDaemon: FlareDaemonInstance | TestableFlareDaemonInstance;
  try {
    flareDaemon = await FlareDaemon.at(parameters.flareDaemonAddress);
  } catch (e) {
    if (!quiet) {
      console.error("FlareDaemon not in genesis...creating new.")
    }
    // If the flare daemon is not in the genesis block, it will never be triggered automatically.
    // Therefore we need TestableFlareDaemon which can be triggered from outside.
    // WARNING: This should only happen in test.
    flareDaemon = await TestableFlareDaemon.new();
  }
<<<<<<< HEAD
  spewNewContractInfo(contracts, FlareDaemon.contractName, `FlareDaemon.sol`, flareDaemon.address, quiet);
  let currentGovernanceAddress = null;
=======

  spewNewContractInfo(contracts, FlareDaemon.contractName, flareDaemon.address, quiet);

>>>>>>> 361dd79a
  try {
    await flareDaemon.initialiseFixedAddress();
  } catch (e) {
    console.error(`flareDaemon.initialiseFixedAddress() failed. Ignore if redeploy. Error = ${e}`);
  }

  let currentGovernanceAddress = await flareDaemon.governance()

  // Unregister whatever is registered with verification
  try {
    console.error("Unregistring contracts");
    try {
      await waitFinalize3(currentGovernanceAddress, () => flareDaemon.registerToDaemonize([], { from: currentGovernanceAddress }));
    } catch (ee) {
      console.error("Error while unregistring. ", ee)
    }
  } catch (e) {
    console.error("No more kept contracts")
  }

  await flareDaemon.proposeGovernance(deployerAccount.address, { from: currentGovernanceAddress });
  await flareDaemon.claimGovernance({ from: deployerAccount.address });
  // Set the block holdoff should a kept contract exceeded its max gas allocation
  await flareDaemon.setBlockHoldoff(parameters.flareDaemonGasExceededHoldoffBlocks);

  // PriceSubmitter contract
  let priceSubmitter: PriceSubmitterInstance;
  try {
    priceSubmitter = await PriceSubmitter.at(parameters.priceSubmitterAddress);
  } catch (e) {
    if (!quiet) {
      console.error("PriceSubmitter not in genesis...creating new.")
    }
    priceSubmitter = await PriceSubmitter.new();
  }
  // This has to be done always
  try {
    await priceSubmitter.initialiseFixedAddress();
  } catch (e) {
    console.error(`priceSubmitter.initializeChains() failed. Ignore if redeploy. Error = ${e}`);
  }

  // Checking if governance is OK, especially when redeploying.
  let priceSubmitterGovernance = await priceSubmitter.governance();
  if (currentGovernanceAddress != priceSubmitterGovernance) {
    console.error("Current governance does not match price submitter governance");
    console.error("Current governance:", currentGovernanceAddress);
    console.error("Price submitter goveranance:", priceSubmitterGovernance);
    await priceSubmitter.proposeGovernance(currentGovernanceAddress, { from: priceSubmitterGovernance });
    await priceSubmitter.claimGovernance({ from: currentGovernanceAddress })
    let newPriceSubmitterGovernance = await priceSubmitter.governance();
    if (currentGovernanceAddress == newPriceSubmitterGovernance) {
      console.error("Governance of PriceSubmitter changed")
    } else {
      console.error("Governance for PriceSubmitter does not match. Bailing out ...")
      process.exit(1)
    }
  }
  spewNewContractInfo(contracts, PriceSubmitter.contractName, priceSubmitter.address, quiet);

  // Get the timestamp for the just mined block
  const startTs = await time.latest();

  // Delayed reward epoch start time
  const rewardEpochStartTs = startTs.addn(parameters.rewardEpochsStartDelayPriceEpochs * parameters.priceEpochDurationSeconds + parameters.revealEpochDurationSeconds);

  // Inflation contract
  const inflation = await Inflation.new(
    deployerAccount.address,
    flareDaemon.address,
    inflationAllocation.address,
    inflationAllocation.address,
    startTs
  );
  spewNewContractInfo(contracts, Inflation.contractName, `Inflation.sol`, inflation.address, quiet);
  // The daemon needs a reference to the inflation contract.
  await flareDaemon.setInflation(inflation.address);
  // InflationAllocation needs a reference to the inflation contract.
  await inflationAllocation.setInflation(inflation.address);

  // Supply contract
  const supply = await Supply.new(
    deployerAccount.address,
    parameters.burnAddress,
    inflation.address,
    BN(parameters.totalNativeSupplyNAT).mul(BN(10).pow(BN(18))),
    BN(parameters.totalFoundationSupplyNAT).mul(BN(10).pow(BN(18))),
    []
  );
  spewNewContractInfo(contracts, Supply.contractName, `Supply.sol`, supply.address, quiet);

  // FtsoRewardManager contract
  const ftsoRewardManager = await FtsoRewardManager.new(
    deployerAccount.address,
    parameters.rewardFeePercentageUpdateOffsetEpochs,
    parameters.defaultRewardFeePercentageBIPS,
    inflation.address);
  spewNewContractInfo(contracts, FtsoRewardManager.contractName, `FtsoRewardManager.sol`, ftsoRewardManager.address, quiet);

  // DataAvailabilityRewardManager contract
  const dataAvailabilityRewardManager = await DataAvailabilityRewardManager.new(
    deployerAccount.address,
    parameters.dataAvailabilityRewardExpiryOffsetEpochs,
    stateConnector.address,
    inflation.address);
  spewNewContractInfo(contracts, DataAvailabilityRewardManager.contractName, `DataAvailabilityRewardManager.sol`, dataAvailabilityRewardManager.address, quiet);

  // CleanupBlockNumberManager contract
  const cleanupBlockNumberManager = await CleanupBlockNumberManager.new(
    deployerAccount.address,
  );
  spewNewContractInfo(contracts, CleanupBlockNumberManager.contractName, `CleanupBlockNumberManager.sol`, cleanupBlockNumberManager.address, quiet);


  // Inflation allocation needs to know about reward managers
  // await inflationAllocation.setSharingPercentages([ftsoRewardManager.address, validatorRewardManager.address], [8000, 2000]);
  await inflationAllocation.setSharingPercentages(
    [ftsoRewardManager.address, dataAvailabilityRewardManager.address],
    [parameters.ftsoRewardManagerSharingPercentageBIPS, parameters.dataAvailabilityRewardManagerSharingPercentageBIPS]
  );
  // Supply contract needs to know about reward managers
  await supply.addTokenPool(ftsoRewardManager.address, 0);
  await supply.addTokenPool(dataAvailabilityRewardManager.address, 0);

  // The inflation needs a reference to the supply contract.
  await inflation.setSupply(supply.address);

<<<<<<< HEAD
  // PriceSubmitter contract
  let priceSubmitter: PriceSubmitterInstance;
  try {
    priceSubmitter = await PriceSubmitter.at(parameters.priceSubmitterAddress);
  } catch (e) {
    if (!quiet) {
      console.error("PriceSubmitter not in genesis...creating new.")
    }
    priceSubmitter = await PriceSubmitter.new();
    await priceSubmitter.initialiseFixedAddress();
  }
  spewNewContractInfo(contracts, PriceSubmitter.contractName, `PriceSubmitter.sol`, priceSubmitter.address, quiet);

=======
>>>>>>> 361dd79a
  // FtsoRegistryContract
  const ftsoRegistry = await FtsoRegistry.new(deployerAccount.address);
  spewNewContractInfo(contracts, FtsoRegistry.contractName, `FtsoRegistry.sol`, ftsoRegistry.address, quiet);

  // VoterWhitelisting
  const voterWhitelister = await VoterWhitelister.new(currentGovernanceAddress, priceSubmitter.address, parameters.defaultVoterWhitelistSize);
  spewNewContractInfo(contracts, VoterWhitelister.contractName, `VoterWhitelister.sol`, voterWhitelister.address, quiet);

  // Distribution Contract
  const distribution = await Distribution.new();
  spewNewContractInfo(contracts, Distribution.contractName, `Distribution.sol`, distribution.address, quiet);

  // FtsoManager contract
  const ftsoManager = await FtsoManager.new(
    deployerAccount.address,
    flareDaemon.address,
    ftsoRewardManager.address,
    priceSubmitter.address,
    ftsoRegistry.address,
    voterWhitelister.address,
    parameters.priceEpochDurationSeconds,
    startTs,
    parameters.revealEpochDurationSeconds,
    parameters.rewardEpochDurationSeconds,
    rewardEpochStartTs,
    parameters.votePowerIntervalFraction);
  spewNewContractInfo(contracts, FtsoManager.contractName, `FtsoManager.sol`, ftsoManager.address, quiet);

  await ftsoRegistry.setFtsoManagerAddress(ftsoManager.address);
  await ftsoManager.setCleanupBlockNumberManager(cleanupBlockNumberManager.address);
  await cleanupBlockNumberManager.setTriggerContractAddress(ftsoManager.address);

  await voterWhitelister.setContractAddresses(ftsoRegistry.address, ftsoManager.address, { from: currentGovernanceAddress });
  await priceSubmitter.setContractAddresses(ftsoRegistry.address, voterWhitelister.address, ftsoManager.address, { from: currentGovernanceAddress });

  // Tell reward manager about ftso manager
  await ftsoRewardManager.setFTSOManager(ftsoManager.address);

  // Register daemonized contracts to the daemon...order matters. Inflation first.
  const registrations = [
    { daemonizedContract: inflation.address, gasLimit: 10000000 },
    { daemonizedContract: ftsoManager.address, gasLimit: 10000000 }
  ];
  await flareDaemon.registerToDaemonize(registrations);

  // Deploy wrapped native token
  const wnat = await WNAT.new(deployerAccount.address);
  spewNewContractInfo(contracts, WNAT.contractName, `WNat.sol`, wnat.address, quiet);

  await setDefaultVPContract(wnat, deployerAccount.address);
  await cleanupBlockNumberManager.registerToken(wnat.address);
  await wnat.setCleanupBlockNumberManager(cleanupBlockNumberManager.address)


  await ftsoRewardManager.setWNAT(wnat.address);

  // Create a non-asset FTSO
  // Register an FTSO for WNAT
<<<<<<< HEAD
  const ftsoWnat = await Ftso.new("WNAT", wnat.address, ftsoManager.address, supply.address, parameters.initialWnatPriceUSD5Dec, parameters.priceDeviationThresholdBIPS, defaultPriceEpochCyclicBufferSize);
  spewNewContractInfo(contracts, `FTSO WNAT`, `Ftso.sol`, ftsoWnat.address, quiet);
=======
  const ftsoWnat = await Ftso.new("WNAT", wnat.address, ftsoManager.address, supply.address, parameters.initialWnatPriceUSD5Dec, parameters.priceDeviationThresholdBIPS, parameters.priceEpochCyclicBufferSize);
  spewNewContractInfo(contracts, `FTSO WNAT`, ftsoWnat.address, quiet);
>>>>>>> 361dd79a

  let assetToContracts = new Map<string, AssetContracts>();
  assetToContracts.set("NAT", {
    xAssetToken: wnat,
    ftso: ftsoWnat,
    assetSymbol: 'NAT'
  })

  // Deploy asset, minter, and initial FTSOs 
  let assets = ['XRP', 'LTC', 'XLM', 'DOGE', 'ADA', 'ALGO', 'BCH', 'DGB', 'BTC'];

  for (let asset of assets) {
    if (!quiet) {
      console.error(`Rigging ${asset}... ${realNetDeploy}`);
    }

    let assetContracts = await deployNewAsset(
      contracts,
      deployerAccount.address,
      ftsoManager,
      supply.address,
      wnat.address,
      cleanupBlockNumberManager,
      rewrapXassetParams(parameters[asset]),
      parameters.priceDeviationThresholdBIPS,
<<<<<<< HEAD
      quiet,
      realNetDeploy
=======
      parameters.priceEpochCyclicBufferSize,
      quiet
>>>>>>> 361dd79a
    );
    assetToContracts.set(asset, {
      assetSymbol: asset,
      ...assetContracts
    });
  }

  // Setup governance parameters for the ftso manager
  if (!quiet) {
    console.error("Setting FTSO manager governance parameters...");
  }
  await ftsoManager.setGovernanceParameters(
    parameters.maxVotePowerNatThresholdFraction,
    parameters.maxVotePowerAssetThresholdFraction,
    parameters.lowAssetThresholdUSDDec5,
    parameters.highAssetThresholdUSDDec5,
    parameters.highAssetTurnoutThresholdBIPS,
    parameters.lowNatTurnoutThresholdBIPS,
    Math.floor(parameters.ftsoRewardExpiryOffsetDays * 60 * 60 * 24),
    parameters.trustedAddresses);

  // Add ftsos to the ftso manager
  if (!quiet) {
    console.error("Adding FTSOs to manager...");
  }

  for (let asset of ['NAT', ...assets]) {
    let ftsoContract = (assetToContracts.get(asset) as AssetContracts).ftso;
    await waitFinalize3(deployerAccount.address, () => ftsoManager.addFtso(ftsoContract.address));
  }

  let registry = await FtsoRegistry.at(await ftsoManager.ftsoRegistry());

  // Set initial number of voters
  for (let asset of ['NAT', ...assets]) {

    const assetContract = assetToContracts.get(asset)!;
    const ftsoIndex = await registry.getFtsoIndex(await assetContract.ftso.symbol());
    await voterWhitelister.setMaxVotersForFtso(ftsoIndex, 100, { from: currentGovernanceAddress });
  }

  // Set FTSOs to multi Asset WNAT contract
  let multiAssets = ["XRP", "LTC", "DOGE"]
  let multiAssetFtsos = multiAssets.map(asset => assetToContracts.get(asset)!.ftso!.address)
  // [ftsoFxrp.address, ftsoFltc.address, ftsoFxdg.address]
  await ftsoManager.setFtsoAssetFtsos(ftsoWnat.address, multiAssetFtsos);

  // Activate the managers
  if (!quiet) {
    console.error("Activating managers...");
  }
  await ftsoManager.activate();
  await ftsoRewardManager.activate();
  await dataAvailabilityRewardManager.activate();

  // Turn over governance
  if (!quiet) {
    console.error("Transfering governance...");
  }
  await supply.proposeGovernance(governanceAccount.address);
  await inflation.proposeGovernance(governanceAccount.address);
  await inflationAllocation.proposeGovernance(governanceAccount.address);
  await flareDaemon.proposeGovernance(governanceAccount.address);
  await ftsoRewardManager.proposeGovernance(governanceAccount.address);
  await dataAvailabilityRewardManager.proposeGovernance(governanceAccount.address);
  await ftsoManager.proposeGovernance(governanceAccount.address);
  await priceSubmitter.proposeGovernance(governanceAccount.address, { from: currentGovernanceAddress });
  await voterWhitelister.proposeGovernance(governanceAccount.address, { from: currentGovernanceAddress });

  if (!quiet) {
    console.error("Contracts in JSON:");
    console.log(contracts.serialize());
    console.error("Deploy complete.");
  }

  return {
    cleanupBlockNumberManager: cleanupBlockNumberManager,
    ftsoRewardManager: ftsoRewardManager,
    ftsoManager: ftsoManager,
    flareDaemon: flareDaemon,
    priceSubmitter: priceSubmitter,
    dataAvailabilityRewardManager: dataAvailabilityRewardManager,
    supply: supply,
    inflationAllocation: inflationAllocation,
    stateConnector: stateConnector,
    ftsoRegistry: ftsoRegistry,
    ftsoContracts: ["WNAT", ...assets].map(asset => assetToContracts.get(asset))
    // Add other contracts as needed and fix the interface above accordingly
  } as DeployedFlareContracts;
}

async function deployNewAsset(
  contracts: Contracts,
  deployerAccountAddress: string,
  ftsoManager: FtsoManagerInstance,
  supplyAddress: string,
  wnatAddress: string,
  cleanupBlockNumberManager: CleanupBlockNumberManagerInstance,
  xAssetDefinition: AssetDefinition,
  priceDeviationThresholdBIPS: number,
<<<<<<< HEAD
  quiet = false,
  real = true):
  Promise< any
  // {
  //   xAssetToken: AssetTokenInstance | null,
  //   dummyAssetMinter: DummyAssetMinterInstance | null,
  //   ftso: FtsoInstance
  // }
  > {
=======
  priceEpochCyclicBufferSize: number,
  quiet = false):
  Promise<{
    xAssetToken: AssetTokenInstance,
    dummyAssetMinter: DummyAssetMinterInstance,
    ftso: FtsoInstance
  }> {
>>>>>>> 361dd79a

  const DummyAssetMinter = artifacts.require("DummyAssetMinter");
  const AssetToken = artifacts.require("AssetToken");
  const Ftso = artifacts.require("Ftso");

  // Register an FTSO for the new Asset
  const ftso = await Ftso.new(xAssetDefinition.symbol, wnatAddress, ftsoManager.address, supplyAddress, xAssetDefinition.initialPriceUSD5Dec, priceDeviationThresholdBIPS, defaultPriceEpochCyclicBufferSize);
  spewNewContractInfo(contracts, `FTSO ${xAssetDefinition.symbol}`, `Ftso.sol`, ftso.address, quiet);

  // Deploy Asset if we are not deploying on real network
  if(!real){
    const xAssetToken = await AssetToken.new(deployerAccountAddress, xAssetDefinition.name, xAssetDefinition.symbol, xAssetDefinition.decimals);
    await setDefaultVPContract(xAssetToken, deployerAccountAddress);
    spewNewContractInfo(contracts, xAssetDefinition.symbol, `AssetToken.sol`, xAssetToken.address, quiet);

    await cleanupBlockNumberManager.registerToken(xAssetToken.address);
    await xAssetToken.setCleanupBlockNumberManager(cleanupBlockNumberManager.address);

    // Deploy dummy Asset minter
    const dummyAssetMinter = await DummyAssetMinter.new(xAssetToken.address, xAssetDefinition.maxMintRequestTwei);
    spewNewContractInfo(contracts, `Dummy ${xAssetDefinition.symbol} minter`, `DummyAssetMinter.sol`, dummyAssetMinter.address, quiet);

<<<<<<< HEAD
    // Establish governance over Asset by minter
    await xAssetToken.proposeGovernance(dummyAssetMinter.address, { from: deployerAccountAddress });
    await dummyAssetMinter.claimGovernanceOverMintableToken();
=======
  // Register an FTSO for the new Asset
  const ftso = await Ftso.new(xAssetDefinition.symbol, wnatAddress, ftsoManager.address, supplyAddress, xAssetDefinition.initialPriceUSD5Dec, priceDeviationThresholdBIPS, priceEpochCyclicBufferSize);
  await ftsoManager.setFtsoAsset(ftso.address, xAssetToken.address);
  spewNewContractInfo(contracts, `FTSO ${xAssetDefinition.symbol}`, ftso.address, quiet);
>>>>>>> 361dd79a

    await ftsoManager.setFtsoAsset(ftso.address, xAssetToken.address);

    return { xAssetToken, dummyAssetMinter, ftso };
  }

  return { ftso }
  
}

function spewNewContractInfo(contracts: Contracts, name: string, contractName: string, address: string, quiet = false) {
  if (!quiet) {
    console.error(`${name} contract: `, address);
  }
  contracts.add(new Contract(pascalCase(name), contractName, address));
}

function rewrapXassetParams(data: any): AssetDefinition {
  return {
    name: data.xAssetName,
    symbol: data.xAssetSymbol,
    decimals: data.xAssetDecimals,
    maxMintRequestTwei: data.dummyAssetMinterMax,
    initialPriceUSD5Dec: data.initialPriceUSD5Dec
  }
}<|MERGE_RESOLUTION|>--- conflicted
+++ resolved
@@ -60,17 +60,11 @@
 
 const BN = web3.utils.toBN;
 import { constants, time } from '@openzeppelin/test-helpers';
-<<<<<<< HEAD
 import { defaultPriceEpochCyclicBufferSize } from "../../test/utils/constants";
-import { boolean, string } from "hardhat/internal/core/params/argumentTypes";
-
-export async function fullDeploy(parameters: any, quiet:boolean = false, realNetDeploy: boolean = false) {  
-=======
 import { waitFinalize3 } from "../../test/utils/test-helpers";
 import { TestableFlareDaemonInstance } from "../../typechain-truffle/TestableFlareDaemon";
 
-export async function fullDeploy(parameters: any, quiet = false) {
->>>>>>> 361dd79a
+export async function fullDeploy(parameters: any, quiet:boolean = false, realNetDeploy: boolean = false) {
   // Define repository for created contracts
   const contracts = new Contracts();
 
@@ -145,14 +139,8 @@
     // WARNING: This should only happen in test.
     flareDaemon = await TestableFlareDaemon.new();
   }
-<<<<<<< HEAD
   spewNewContractInfo(contracts, FlareDaemon.contractName, `FlareDaemon.sol`, flareDaemon.address, quiet);
-  let currentGovernanceAddress = null;
-=======
-
-  spewNewContractInfo(contracts, FlareDaemon.contractName, flareDaemon.address, quiet);
-
->>>>>>> 361dd79a
+
   try {
     await flareDaemon.initialiseFixedAddress();
   } catch (e) {
@@ -211,7 +199,7 @@
       process.exit(1)
     }
   }
-  spewNewContractInfo(contracts, PriceSubmitter.contractName, priceSubmitter.address, quiet);
+  spewNewContractInfo(contracts, PriceSubmitter.contractName, "PriceSubmitter.sol", priceSubmitter.address, quiet);
 
   // Get the timestamp for the just mined block
   const startTs = await time.latest();
@@ -280,22 +268,6 @@
   // The inflation needs a reference to the supply contract.
   await inflation.setSupply(supply.address);
 
-<<<<<<< HEAD
-  // PriceSubmitter contract
-  let priceSubmitter: PriceSubmitterInstance;
-  try {
-    priceSubmitter = await PriceSubmitter.at(parameters.priceSubmitterAddress);
-  } catch (e) {
-    if (!quiet) {
-      console.error("PriceSubmitter not in genesis...creating new.")
-    }
-    priceSubmitter = await PriceSubmitter.new();
-    await priceSubmitter.initialiseFixedAddress();
-  }
-  spewNewContractInfo(contracts, PriceSubmitter.contractName, `PriceSubmitter.sol`, priceSubmitter.address, quiet);
-
-=======
->>>>>>> 361dd79a
   // FtsoRegistryContract
   const ftsoRegistry = await FtsoRegistry.new(deployerAccount.address);
   spewNewContractInfo(contracts, FtsoRegistry.contractName, `FtsoRegistry.sol`, ftsoRegistry.address, quiet);
@@ -354,13 +326,8 @@
 
   // Create a non-asset FTSO
   // Register an FTSO for WNAT
-<<<<<<< HEAD
   const ftsoWnat = await Ftso.new("WNAT", wnat.address, ftsoManager.address, supply.address, parameters.initialWnatPriceUSD5Dec, parameters.priceDeviationThresholdBIPS, defaultPriceEpochCyclicBufferSize);
   spewNewContractInfo(contracts, `FTSO WNAT`, `Ftso.sol`, ftsoWnat.address, quiet);
-=======
-  const ftsoWnat = await Ftso.new("WNAT", wnat.address, ftsoManager.address, supply.address, parameters.initialWnatPriceUSD5Dec, parameters.priceDeviationThresholdBIPS, parameters.priceEpochCyclicBufferSize);
-  spewNewContractInfo(contracts, `FTSO WNAT`, ftsoWnat.address, quiet);
->>>>>>> 361dd79a
 
   let assetToContracts = new Map<string, AssetContracts>();
   assetToContracts.set("NAT", {
@@ -386,13 +353,9 @@
       cleanupBlockNumberManager,
       rewrapXassetParams(parameters[asset]),
       parameters.priceDeviationThresholdBIPS,
-<<<<<<< HEAD
-      quiet,
-      realNetDeploy
-=======
       parameters.priceEpochCyclicBufferSize,
-      quiet
->>>>>>> 361dd79a
+      realNetDeploy,
+      quiet, 
     );
     assetToContracts.set(asset, {
       assetSymbol: asset,
@@ -493,9 +456,10 @@
   cleanupBlockNumberManager: CleanupBlockNumberManagerInstance,
   xAssetDefinition: AssetDefinition,
   priceDeviationThresholdBIPS: number,
-<<<<<<< HEAD
-  quiet = false,
-  real = true):
+  priceEpochCyclicBufferSize: number,
+  real = true,
+  quiet = false
+  ):
   Promise< any
   // {
   //   xAssetToken: AssetTokenInstance | null,
@@ -503,22 +467,13 @@
   //   ftso: FtsoInstance
   // }
   > {
-=======
-  priceEpochCyclicBufferSize: number,
-  quiet = false):
-  Promise<{
-    xAssetToken: AssetTokenInstance,
-    dummyAssetMinter: DummyAssetMinterInstance,
-    ftso: FtsoInstance
-  }> {
->>>>>>> 361dd79a
 
   const DummyAssetMinter = artifacts.require("DummyAssetMinter");
   const AssetToken = artifacts.require("AssetToken");
   const Ftso = artifacts.require("Ftso");
 
   // Register an FTSO for the new Asset
-  const ftso = await Ftso.new(xAssetDefinition.symbol, wnatAddress, ftsoManager.address, supplyAddress, xAssetDefinition.initialPriceUSD5Dec, priceDeviationThresholdBIPS, defaultPriceEpochCyclicBufferSize);
+  const ftso = await Ftso.new(xAssetDefinition.symbol, wnatAddress, ftsoManager.address, supplyAddress, xAssetDefinition.initialPriceUSD5Dec, priceDeviationThresholdBIPS, priceEpochCyclicBufferSize);
   spewNewContractInfo(contracts, `FTSO ${xAssetDefinition.symbol}`, `Ftso.sol`, ftso.address, quiet);
 
   // Deploy Asset if we are not deploying on real network
@@ -534,16 +489,9 @@
     const dummyAssetMinter = await DummyAssetMinter.new(xAssetToken.address, xAssetDefinition.maxMintRequestTwei);
     spewNewContractInfo(contracts, `Dummy ${xAssetDefinition.symbol} minter`, `DummyAssetMinter.sol`, dummyAssetMinter.address, quiet);
 
-<<<<<<< HEAD
     // Establish governance over Asset by minter
     await xAssetToken.proposeGovernance(dummyAssetMinter.address, { from: deployerAccountAddress });
     await dummyAssetMinter.claimGovernanceOverMintableToken();
-=======
-  // Register an FTSO for the new Asset
-  const ftso = await Ftso.new(xAssetDefinition.symbol, wnatAddress, ftsoManager.address, supplyAddress, xAssetDefinition.initialPriceUSD5Dec, priceDeviationThresholdBIPS, priceEpochCyclicBufferSize);
-  await ftsoManager.setFtsoAsset(ftso.address, xAssetToken.address);
-  spewNewContractInfo(contracts, `FTSO ${xAssetDefinition.symbol}`, ftso.address, quiet);
->>>>>>> 361dd79a
 
     await ftsoManager.setFtsoAsset(ftso.address, xAssetToken.address);
 
