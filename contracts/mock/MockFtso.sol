// SPDX-License-Identifier: MIT
pragma solidity 0.7.6;

import "../implementations/Ftso.sol";
import "../IVotePower.sol";

contract MockFtso is Ftso {

    using FtsoEpoch for FtsoEpoch.State;

    struct ResultVars {
        uint256 id;
        uint32 len;
        uint32 truncatedFirstQuartileIndex;
        uint32 firstQuartileIndex;
        uint32 medianIndex;
        uint32 lastQuartileIndex;
        uint32 truncatedLastQuartileIndex;
    }

    event FinalizeEpochResults(address[] eligibleAddresses, uint256[] flrWeights, uint256 flrWeightsSum);
    
    constructor(
        IVotePower _fFlr,
        IVotePower _fAsset,
        IRewardManager _rewardManager,
<<<<<<< HEAD
=======
        bool _randomizedPivot,
        uint256 _minVotePower, 
>>>>>>> 986d9f26
        uint256 _startTimestamp,
        uint256 _submissionPeriod,
        uint256 _revealPeriod
    ) Ftso(
        1,
        _fFlr,
        _fAsset,
<<<<<<< HEAD
        _rewardManager
=======
        1,
        _rewardManager,
        _minVotePower,
        _randomizedPivot,
        true
>>>>>>> 986d9f26
    )
    {
        initEpoch(_startTimestamp, _submissionPeriod, _revealPeriod);
        configureEpoch(2000, 1e5, 1e5, 1, 1, 1000, 10000, 50);
    }

    function initEpoch(
        uint256 _firstEpochStartTime,
        uint256 _submissionPeriod,
        uint256 _revealPeriod
    ) public
    {
        require(!active, ERR_ALREADY_ACTIVATED);
        epochs.firstEpochStartTime = _firstEpochStartTime;
        epochs.submissionPeriod = _submissionPeriod;
        epochs.revealPeriod = _revealPeriod;
        active = true;
    }

    function configureEpoch(
        uint256 _maxVoteCount,
        uint256 _minVotePowerFlrDenomination,
        uint256 _minVotePowerAssetDenomination,
        uint256 _maxVotePowerFlrDenomination,
        uint256 _maxVotePowerAssetDenomination,
        uint256 _lowAssetUSDThreshold,
        uint256 _highAssetUSDThreshold,
        uint256 _highAssetTurnoutThreshold
    ) internal {
        epochs.maxVoteCount = _maxVoteCount;
        epochs.minVotePowerFlrDenomination = _minVotePowerFlrDenomination;
        epochs.minVotePowerAssetDenomination = _minVotePowerAssetDenomination;
        epochs.maxVotePowerFlrDenomination = _maxVotePowerFlrDenomination;
        epochs.maxVotePowerAssetDenomination = _maxVotePowerAssetDenomination;
        epochs.lowAssetUSDThreshold = _lowAssetUSDThreshold;
        epochs.highAssetUSDThreshold = _highAssetUSDThreshold;
        epochs.highAssetTurnoutThreshold = _highAssetTurnoutThreshold;
    }

    function finalizePriceEpochWithResult(uint256 _epochId) external returns (
        address[] memory eligibleAddresses,
        uint256[] memory flrWeights,
        uint256 flrWeightsSum
    ) {
        (eligibleAddresses, flrWeights, flrWeightsSum) = finalizePriceEpoch(_epochId, true);
        emit FinalizeEpochResults(eligibleAddresses, flrWeights, flrWeightsSum);
    }

    function epochCount(uint256 _epochId) external view returns (uint256) {
        FtsoEpoch.Instance storage epoch = epochs.instance[_epochId];
        return epoch.voteCount;
    }

    function getVoteInfo(uint256 _epochId)
        external view 
        returns (
            uint256 epochId,
            uint256[] memory prices,
            uint256[] memory weightsFlr,
            uint256[] memory weightsAsset
        )
    {
        FtsoEpoch.Instance storage epoch = epochs.instance[_epochId];
        uint id = epoch.firstVoteId;
        uint32 len = epoch.voteCount;
        epochId = _epochId;
        prices = new uint256[](len);
        weightsFlr = new uint256[](len);
        weightsAsset = new uint256[](len);
        for (uint32 cnt = 0; cnt < len; cnt++) {
            FtsoVote.Instance storage vote = votes.instance[id];
            prices[cnt] = vote.price;
            weightsFlr[cnt] = vote.weightFlr;
            weightsAsset[cnt] = vote.weightAsset;
            id = epochs.nextVoteId[id];
        }
    }

    function getWeightRatio(uint256 _epochId) external view returns (uint256) {
        return epochs._getWeightRatio(epochs.instance[_epochId], fAssetPriceUSD);
    }

    function getEpochResult(uint256 _epochId)
        external view 
        returns (
            uint256 epochId,
            uint256[] memory votePrices,
            uint256[] memory weightsFlr, 
            uint256[] memory weightsAsset,
            uint32[] memory medians, 
            uint256[] memory prices,
            uint256[] memory weights
        )
    {
        FtsoEpoch.Instance storage epoch = epochs.instance[_epochId];        
        ResultVars memory r = ResultVars(0,0,0,0,0,0,0);

        epochId = _epochId;
        r.len = epoch.voteCount;
        votePrices = new uint256[](r.len);
        weightsFlr = new uint256[](r.len);
        weightsAsset = new uint256[](r.len);
        r.id = epoch.firstVoteId;
        
        for(uint32 cnt = 0; cnt < r.len; cnt++) {
            FtsoVote.Instance storage vote = votes.instance[r.id];
            votePrices[cnt] = vote.price;
            weightsFlr[cnt] = vote.weightFlr;
            weightsAsset[cnt] = vote.weightAsset;
            if(r.id == epoch.firstQuartileVoteId) {
                r.firstQuartileIndex = cnt;
            }
            if(r.id == epoch.truncatedFirstQuartileVoteId) {
                r.truncatedFirstQuartileIndex = cnt;
            }
            if(r.id == epoch.medianVoteId) {
                r.medianIndex = cnt;
            }
            if(r.id == epoch.lastQuartileVoteId) {
                r.lastQuartileIndex = cnt;
            }
            if(r.id == epoch.truncatedLastQuartileVoteId) {
                r.truncatedLastQuartileIndex = cnt;
            }
            r.id = epochs.nextVoteId[r.id];            

        }
        medians = new uint32[](5);
        prices = new uint256[](3);
        weights = new uint256[](6);

        medians[0] = r.truncatedFirstQuartileIndex;
        medians[1] = r.firstQuartileIndex;
        medians[2] = r.medianIndex;
        medians[3] = r.lastQuartileIndex;
        medians[4] = r.truncatedLastQuartileIndex;  

        prices[0] = uint256(epoch.lowRewardedPrice);
        prices[1] = uint256(epoch.medianPrice);
        prices[2] = uint256(epoch.highRewardedPrice);

        weights[0] = epoch.lowWeightSum;
        weights[1] = epoch.rewardedWeightSum;
        weights[2] = epoch.highWeightSum;
        weights[3] = epoch.flrLowWeightSum;
        weights[4] = epoch.flrRewardedWeightSum;
        weights[5] = epoch.flrHighWeightSum;
    }

    function uint2str(uint _i) internal pure returns (string memory _uintAsString) {
        if (_i == 0) {
            return "0";
        }
        uint j = _i;
        uint len;
        while (j != 0) {
            len++;
            j /= 10;
        }
        bytes memory bstr = new bytes(len);
        uint k = len;
        while (_i != 0) {
            k = k-1;
            uint8 temp = (48 + uint8(_i - _i / 10 * 10));
            bytes1 b1 = bytes1(temp);
            bstr[k] = b1;
            _i /= 10;
        }
        return string(bstr);
    }

    function markers(uint32 i, uint32[] memory indices) internal pure returns (string memory _markerString) {
        return string(abi.encodePacked(
                i == indices[1] ? "\t<1": "",
                i == indices[0] ? "\t<1-": "",
                i == indices[2] ? "\t<2": "",
                i == indices[3] ? "\t<3": "",
                i == indices[4] ? "\t<3+": ""
        ));
    }

    /*
    function markers2(uint id, FtsoEpoch.Instance memory epoch) internal pure returns (string memory _markerString2) {
        return string(abi.encodePacked(
                id == epoch.firstQuartileVoteId ? "\t<1": "",
                id == epoch.truncatedFirstQuartileVoteId ? "\t<1-": "",                
                id == epoch.medianVoteId ? "\t<2": "",
                id == epoch.lastQuartileVoteId ? "\t<3": "",
                id == epoch.truncatedLastQuartileVoteId ? "\t<3+": ""
        ));
    }
    */

}<|MERGE_RESOLUTION|>--- conflicted
+++ resolved
@@ -24,11 +24,6 @@
         IVotePower _fFlr,
         IVotePower _fAsset,
         IRewardManager _rewardManager,
-<<<<<<< HEAD
-=======
-        bool _randomizedPivot,
-        uint256 _minVotePower, 
->>>>>>> 986d9f26
         uint256 _startTimestamp,
         uint256 _submissionPeriod,
         uint256 _revealPeriod
@@ -36,15 +31,7 @@
         1,
         _fFlr,
         _fAsset,
-<<<<<<< HEAD
         _rewardManager
-=======
-        1,
-        _rewardManager,
-        _minVotePower,
-        _randomizedPivot,
-        true
->>>>>>> 986d9f26
     )
     {
         initEpoch(_startTimestamp, _submissionPeriod, _revealPeriod);
