--- conflicted
+++ resolved
@@ -56,13 +56,7 @@
 
     bool internal immutable randomizedPivot;
     bool internal immutable relinkResults;
-<<<<<<< HEAD
-    
-=======
-    IVotePower public immutable fFlr;                 // wrapped FLR
-    IVotePower public immutable fAsset;               // wrapped asset
-    IRewardManager public rewardManager;            // reward manager contract
->>>>>>> 053559d0
+
     uint256 public immutable minVotePower;    
     uint256 public firstEpochStartTimestamp;
     uint256 public epochPeriod;
@@ -71,7 +65,7 @@
     // initialization settings
     IVotePower public immutable fFlr;           // wrapped FLR
     IVotePower public immutable fAsset;         // wrapped asset
-    IRewardContract public rewardManager;       // reward manager contract
+    IRewardManager public rewardManager;       // reward manager contract
     
     // activation settings
     
