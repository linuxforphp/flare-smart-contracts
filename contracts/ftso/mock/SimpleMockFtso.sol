// SPDX-License-Identifier: MIT
pragma solidity 0.7.6;

import "../implementation/Ftso.sol";


contract SimpleMockFtso is Ftso {
    using FtsoEpoch for FtsoEpoch.State;
    
    constructor(
        string memory _symbol,
        IIVPToken _wNat,
        IIFtsoManager _ftsoManager,
        IISupply _supply,
        uint256 _initialPrice,
        uint256 _priceDeviationThresholdBIPS,
        uint256 _cyclicBufferSize
    ) 
        Ftso(_symbol, _wNat, _ftsoManager, _supply, _initialPrice, _priceDeviationThresholdBIPS, _cyclicBufferSize)
    {}

    /**
     * @notice Submits price hash for current epoch
     * @param _epochId              Target epoch id to which hashes are submitted
     * @param _hash                 Hashed price and random number
     * @notice Emits PriceHashSubmitted event
     */
    function submitPriceHash(uint256 _epochId, bytes32 _hash) external whenActive {
        _submitPriceHash(msg.sender, _epochId, _hash);
    }

    /**
     * @notice Reveals submitted price during epoch reveal period
     * @param _epochId              Id of the epoch in which the price hash was submitted
     * @param _price                Submitted price in USD
     * @param _random               Submitted random number
     * @notice The hash of _price and _random must be equal to the submitted hash
     * @notice Emits PriceRevealed event
     */
    function revealPrice(uint256 _epochId, uint256 _price, uint256 _random) external whenActive {
        _revealPrice(msg.sender, _epochId, _price, _random, wNatVotePowerCached(msg.sender, _epochId));
    }
    
    function readVotes(uint256 _epochId) external view 
        returns (
            uint256[] memory _price,
            uint256[] memory _weight,
            uint256[] memory _weightNat
        )
    {
        FtsoEpoch.Instance storage epoch = _getEpochInstance(_epochId);
        return _readVotes(epoch);
    }

    function getWeightRatio(
        uint256 _epochId, 
        uint256 _weightNatSum, 
        uint256 _weightAssetSum
    )
        external view
        returns (uint256) 
    {
<<<<<<< HEAD
        return FtsoEpoch._getWeightRatio(_getEpochInstance(_epochId), _weightFlrSum, _weightAssetSum);
    }
    
    function getVotePowerOf(address _owner) public returns (uint256 _votePowerFlr, uint256 _votePowerAsset) {
        FtsoEpoch.Instance storage epoch = _getEpochInstance(lastRevealEpochId);
=======
        _isEpochDataAvailable(_epochId);
        return FtsoEpoch._getWeightRatio(
            epochs.instance[_epochId % priceEpochCyclicBufferSize], _weightNatSum, _weightAssetSum
        );
    }
    
    function getVotePowerOf(address _owner) public returns (uint256 _votePowerNat, uint256 _votePowerAsset) {
        _isEpochDataAvailable(lastRevealEpochId);
        FtsoEpoch.Instance storage epoch = epochs.instance[lastRevealEpochId  % priceEpochCyclicBufferSize]; 
>>>>>>> cddbb083

        return _getVotePowerOf(
            epoch,
            _owner,
            wNatVotePowerCached(_owner, lastRevealEpochId),
            epoch.fallbackMode,
            uint256(epoch.votePowerBlock)
        );
    }

    // Simplified version of vote power weight calculation (no vote commit/reveal, but result should be equal)
    function getVotePowerWeights(address[] memory _owners) public returns (uint256[] memory _weights) {
<<<<<<< HEAD
        FtsoEpoch.Instance storage epoch = _getEpochInstance(lastRevealEpochId);
        uint256[] memory weightsFlr = new uint256[](_owners.length);
=======
        _isEpochDataAvailable(lastRevealEpochId);
        FtsoEpoch.Instance storage epoch = epochs.instance[lastRevealEpochId % priceEpochCyclicBufferSize];
        uint256[] memory weightsNat = new uint256[](_owners.length);
>>>>>>> cddbb083
        uint256[] memory weightsAsset = new uint256[](_owners.length);
        for (uint256 i = 0; i < _owners.length; i++) {
            (uint256 votePowerNat, uint256 votePowerAsset) = _getVotePowerOf(
                epoch,
                _owners[i],
                wNatVotePowerCached(_owners[i], lastRevealEpochId),
                epoch.fallbackMode,
                uint256(epoch.votePowerBlock)
            );
            FtsoEpoch._addVote(epoch, _owners[i], votePowerNat, votePowerAsset, 0, 0);
            FtsoVote.Instance memory vote = epoch.votes[epoch.nextVoteIndex - 1];
            weightsNat[i] = vote.weightNat;
            weightsAsset[i] = vote.weightAsset;
        }
        return FtsoEpoch._computeWeights(epoch, weightsNat, weightsAsset);
    }
}<|MERGE_RESOLUTION|>--- conflicted
+++ resolved
@@ -60,23 +60,11 @@
         external view
         returns (uint256) 
     {
-<<<<<<< HEAD
-        return FtsoEpoch._getWeightRatio(_getEpochInstance(_epochId), _weightFlrSum, _weightAssetSum);
-    }
-    
-    function getVotePowerOf(address _owner) public returns (uint256 _votePowerFlr, uint256 _votePowerAsset) {
-        FtsoEpoch.Instance storage epoch = _getEpochInstance(lastRevealEpochId);
-=======
-        _isEpochDataAvailable(_epochId);
-        return FtsoEpoch._getWeightRatio(
-            epochs.instance[_epochId % priceEpochCyclicBufferSize], _weightNatSum, _weightAssetSum
-        );
+        return FtsoEpoch._getWeightRatio(_getEpochInstance(_epochId), _weightNatSum, _weightAssetSum);
     }
     
     function getVotePowerOf(address _owner) public returns (uint256 _votePowerNat, uint256 _votePowerAsset) {
-        _isEpochDataAvailable(lastRevealEpochId);
-        FtsoEpoch.Instance storage epoch = epochs.instance[lastRevealEpochId  % priceEpochCyclicBufferSize]; 
->>>>>>> cddbb083
+        FtsoEpoch.Instance storage epoch = _getEpochInstance(lastRevealEpochId);
 
         return _getVotePowerOf(
             epoch,
@@ -89,14 +77,8 @@
 
     // Simplified version of vote power weight calculation (no vote commit/reveal, but result should be equal)
     function getVotePowerWeights(address[] memory _owners) public returns (uint256[] memory _weights) {
-<<<<<<< HEAD
         FtsoEpoch.Instance storage epoch = _getEpochInstance(lastRevealEpochId);
-        uint256[] memory weightsFlr = new uint256[](_owners.length);
-=======
-        _isEpochDataAvailable(lastRevealEpochId);
-        FtsoEpoch.Instance storage epoch = epochs.instance[lastRevealEpochId % priceEpochCyclicBufferSize];
         uint256[] memory weightsNat = new uint256[](_owners.length);
->>>>>>> cddbb083
         uint256[] memory weightsAsset = new uint256[](_owners.length);
         for (uint256 i = 0; i < _owners.length; i++) {
             (uint256 votePowerNat, uint256 votePowerAsset) = _getVotePowerOf(
