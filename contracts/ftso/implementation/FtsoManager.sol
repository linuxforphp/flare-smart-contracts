// SPDX-License-Identifier: MIT
pragma solidity 0.7.6;
pragma abicoder v2;

import "../interface/IIFtsoManager.sol";
import "../interface/IIFtso.sol";
import "../lib/FtsoManagerSettings.sol";
import "../../genesis/implementation/FlareDaemon.sol";
import "../../genesis/interface/IFlareDaemonize.sol";
import "../../genesis/interface/IIPriceSubmitter.sol";
import "../../governance/implementation/Governed.sol";
import "../../rewardPools/interface/IIFtsoRewardManager.sol";
import "../../token/implementation/CleanupBlockNumberManager.sol";
import "../../utils/implementation/GovernedAndFlareDaemonized.sol";
import "../../utils/implementation/RevertErrorTracking.sol";
import "../../utils/interface/IIFtsoRegistry.sol";
import "../../utils/interface/IIVoterWhitelister.sol";


/**
 * FtsoManager is in charge of:
 * - defining reward epochs (few days)
 * - per reward epoch choose a single block that represents vote power of this epoch.
 * - keep track of all FTSO contracts
 * - per price epoch (few minutes)
 *    - randomly choose one FTSO for rewarding.
 *    - trigger finalize price reveal epoch
 *    - determines addresses and reward weights and triggers rewardDistribution
 */    
contract FtsoManager is IIFtsoManager, GovernedAndFlareDaemonized, IFlareDaemonize, RevertErrorTracking {
    using FtsoManagerSettings for FtsoManagerSettings.State;

    struct PriceEpochData {
        address chosenFtso;
        uint256 rewardEpochId;
        bool rewardDistributed;
    }

    struct RewardEpochData {
        uint256 votepowerBlock;
        uint256 startBlock;
        uint256 startTimestamp;
    }

    uint256 public constant MAX_TRUSTED_ADDRESSES_LENGTH = 5;

    string internal constant ERR_FIRST_EPOCH_START_TS_IN_FUTURE = "First epoch start timestamp in future";
    string internal constant ERR_REWARD_EPOCH_DURATION_ZERO = "Reward epoch 0";
    string internal constant ERR_PRICE_EPOCH_DURATION_ZERO = "Price epoch 0";
    string internal constant ERR_REVEAL_PRICE_EPOCH_DURATION_ZERO = "Reveal price epoch 0";
    string internal constant ERR_GOV_PARAMS_NOT_INIT_FOR_FTSOS = "Gov. params not initialized";
    string internal constant ERR_GOV_PARAMS_INVALID = "Gov. params invalid";
    string internal constant ERR_FASSET_FTSO_NOT_MANAGED = "FAsset FTSO not managed by ftso manager";
    string internal constant ERR_NOT_FOUND = "Not found";
    string internal constant ERR_ALREADY_ADDED = "Already added";
    string internal constant ERR_FTSO_FASSET_FTSO_ZERO = "fAsset ftsos list empty";
    string internal constant ERR_FTSO_EQUALS_FASSET_FTSO = "ftso equals fAsset ftso";
    string internal constant ERR_FTSO_SYMBOLS_MUST_MATCH = "FTSO symbols must match";
    string internal constant ERR_REWARD_EXPIRY_OFFSET_INVALID = "Reward expiry invalid";
    string internal constant ERR_MAX_TRUSTED_ADDRESSES_LENGTH_EXCEEDED = "Max trusted addresses length exceeded";

    bool public override active;
    RewardEpochData[] public rewardEpochs;

    mapping(uint256 => PriceEpochData) public priceEpochs;
    FtsoManagerSettings.State public settings;

    // price epoch data
    uint256 immutable internal firstPriceEpochStartTs;
    uint256 immutable internal priceEpochDurationSeconds;
    uint256 immutable internal revealEpochDurationSeconds;
    uint256 public lastUnprocessedPriceEpoch;
    uint256 internal lastUnprocessedPriceEpochEnds;
    uint256 internal currentPriceEpochEnds;

    // reward Epoch data
    uint256 internal currentRewardEpoch;
    uint256 immutable public rewardEpochDurationSeconds;
    uint256 immutable public rewardEpochsStartTs;
    uint256 internal currentRewardEpochEnds;
    uint256 internal votePowerIntervalFraction;
    uint256 internal nextRewardEpochToExpire;

    mapping(IIFtso => bool) internal managedFtsos;
    IIFtsoRewardManager internal rewardManager;
    IIPriceSubmitter internal immutable priceSubmitter;
    IIFtsoRegistry public immutable ftsoRegistry;
    IIVoterWhitelister public immutable voterWhitelister;

    CleanupBlockNumberManager public cleanupBlockNumberManager;

    // flags
    bool private justStarted;

    // fallback mode
    bool public fallbackMode; // all ftsos in fallback mode
    mapping(IIFtso => bool) public ftsoInFallbackMode;

    // Testing information:
    // IIPriceSubmitter should be a new contract for a new deploy or at least
    // _priceEpochDurationSeconds, _firstEpochStartTs and _revealEpochDurationSeconds must match
    constructor(
        address _governance,
        FlareDaemon _flareDaemon,
        IIFtsoRewardManager _rewardManager,
        IIPriceSubmitter _priceSubmitter,
        IIFtsoRegistry _ftsoRegistry,
        IIVoterWhitelister _voterWhitelister,
        uint256 _priceEpochDurationSeconds,
        uint256 _firstEpochStartTs,
        uint256 _revealEpochDurationSeconds,
        uint256 _rewardEpochDurationSeconds,
        uint256 _rewardEpochsStartTs,
        uint256 _votePowerBoundaryFraction
    ) 
        GovernedAndFlareDaemonized(_governance, _flareDaemon)
    {
        require(block.timestamp >= _firstEpochStartTs, ERR_FIRST_EPOCH_START_TS_IN_FUTURE);
        require(_rewardEpochDurationSeconds > 0, ERR_REWARD_EPOCH_DURATION_ZERO);
        require(_priceEpochDurationSeconds > 0, ERR_PRICE_EPOCH_DURATION_ZERO);
        require(_revealEpochDurationSeconds > 0, ERR_REVEAL_PRICE_EPOCH_DURATION_ZERO);

        // reward epoch
        rewardEpochDurationSeconds = _rewardEpochDurationSeconds;
        currentRewardEpoch = 0;
        rewardEpochsStartTs = _rewardEpochsStartTs;
        currentRewardEpochEnds = _rewardEpochsStartTs + _rewardEpochDurationSeconds;

        // price epoch
        firstPriceEpochStartTs = _firstEpochStartTs;
        priceEpochDurationSeconds = _priceEpochDurationSeconds;
        revealEpochDurationSeconds = _revealEpochDurationSeconds;
        lastUnprocessedPriceEpoch = (block.timestamp - _firstEpochStartTs) / _priceEpochDurationSeconds;
        lastUnprocessedPriceEpochEnds = 
            _firstEpochStartTs + ((lastUnprocessedPriceEpoch + 1) * _priceEpochDurationSeconds);
        currentPriceEpochEnds = lastUnprocessedPriceEpochEnds;

        votePowerIntervalFraction = _votePowerBoundaryFraction;
        rewardManager = _rewardManager;
        priceSubmitter = _priceSubmitter;
        ftsoRegistry = _ftsoRegistry;
        voterWhitelister = _voterWhitelister;

        justStarted = true;
    }

    /**
     * @notice Sets history cleanup manager.
     */
    function setCleanupBlockNumberManager(
        CleanupBlockNumberManager _cleanupBlockNumberManager
    )
        external
        onlyGovernance
    {
        cleanupBlockNumberManager = _cleanupBlockNumberManager;
    }
    
    /**
     * @notice Activates FTSO manager (daemonize() runs jobs)
     */
    function activate() external override onlyGovernance {
        active = true;
    }

    /**
     * @notice Deactivates FTSO manager (daemonize() stops running jobs)
     */
    function deactivate() external override onlyGovernance {
        active = false;
    }

    /**
     * @notice Runs task triggered by Daemon.
     * The tasks include the following by priority
     * - finalizePriceEpoch     
     * - Set governance parameters and initialize epochs
     * - finalizeRewardEpoch 
     */
    function daemonize() external override onlyFlareDaemon returns (bool) {
        // flare daemon trigger. once every block
        
        // TODO: remove this event after testing phase
        emit DaemonizeTrigger(block.number, block.timestamp);
        if (!active) return false;

        IIFtso[] memory _ftsos = _getFtsos();

        if (justStarted) {
            _initializeRewardEpoch(_ftsos);
        } else {
            if (lastUnprocessedPriceEpochEnds < rewardEpochsStartTs) {
                // Force closing ftsos before start of the first reward epoch
                _forceFinalizePriceEpochBeforeRewardEpochStarts(_ftsos);
            } else if (lastUnprocessedPriceEpochEnds + revealEpochDurationSeconds <= block.timestamp) {
                // finalizes price epoch, completely finalizes reward epoch
                _finalizePriceEpoch(_ftsos);
            }
            // Note: Expired reward offset should be determined and set before finalizing reward epoch
            // _manageExpiringRewardEpochs();            
            // Note: prices should be first finalized and then new reward epoch can start
            if (currentRewardEpochEnds <= block.timestamp) {
                _finalizeRewardEpoch(_ftsos);
                _closeExpiredRewardEpochs();
                _cleanupOnRewardEpochFinalization();
            }

            if (currentPriceEpochEnds <= block.timestamp) {
                // sets governance parameters on ftsos and price submitter
                _initializeCurrentEpochFTSOStatesForReveal(_ftsos);
            }
        }
        return true;
    }

     /**
     * @notice Adds FTSO to the list of rewarded FTSOs
     * All ftsos in multi fasset ftso must be managed by this ftso manager
     */
    function addFtso(IIFtso _ftso) external override onlyGovernance {
        _addFtso(_ftso, true);
    }

    /**
     * @notice Removes FTSO from the list of the rewarded FTSOs - revert if ftso is used in multi fasset ftso
     * @dev Deactivates _ftso
     */
    function removeFtso(IIFtso _ftso) external override onlyGovernance {
        uint256 ftsoIndex = ftsoRegistry.getFtsoIndex(_ftso.symbol());
<<<<<<< HEAD
        priceSubmitter.removeFtso(ftsoIndex);
=======
        voterWhitelister.removeFtso(ftsoIndex);
>>>>>>> d3b67825
        ftsoRegistry.removeFtso(_ftso);
        _cleanFtso(_ftso);
    }
    
    /**
     * @notice Replaces one ftso with another - symbols must match
     * All ftsos in multi fasset ftso must be managed by this ftso manager
     * @dev Deactivates _ftsoToRemove
     */
    function replaceFtso(
        IIFtso _ftsoToRemove,
        IIFtso _ftsoToAdd,
        bool _copyCurrentPrice,
        bool _copyFAssetOrFAssetFtsos
    )
        external override
        onlyGovernance
    {
        // should compare strings but it is not supported - comparing hashes instead
        require(keccak256(abi.encode(_ftsoToRemove.symbol())) == keccak256(abi.encode(_ftsoToAdd.symbol())), 
            ERR_FTSO_SYMBOLS_MUST_MATCH);

        // Check if it already exists
        IIFtso[] memory availableFtsos = ftsoRegistry.getSupportedFtsos();
        uint256 len = availableFtsos.length;
        uint256 k = 0;
        while (k < len) {
            if (availableFtsos[k] == _ftsoToRemove) {
                break;
            }
            ++k;
        }
        if (k == len) {
            revert(ERR_NOT_FOUND);
        }

        if (_copyCurrentPrice) {
            (uint256 currentPrice, uint256 timestamp) = _ftsoToRemove.getCurrentPrice();
            _ftsoToAdd.updateInitialPrice(currentPrice, timestamp);
        }

        if (_copyFAssetOrFAssetFtsos) {
            IIVPToken fAsset = _ftsoToRemove.getFAsset();
            if (address(fAsset) != address(0)) { // copy fAsset if exists
                _ftsoToAdd.setFAsset(fAsset);
            } else { // copy fAssetFtsos list if not empty
                IIFtso[] memory fAssetFtsos = _ftsoToRemove.getFAssetFtsos();
                if (fAssetFtsos.length > 0) {
                    _ftsoToAdd.setFAssetFtsos(fAssetFtsos);
                }
            }
        }
        // Add without duplicate check
        _addFtso(_ftsoToAdd, false);
        
        // replace old contract with the new one in multi fAsset ftsos
        IIFtso[] memory contracts = ftsoRegistry.getSupportedFtsos();

        uint256 ftsosLen = contracts.length;
        for (uint256 i = 0; i < ftsosLen; i++) {
            IIFtso ftso = contracts[i];
            if (ftso == _ftsoToRemove) {
                continue;
            }
            IIFtso[] memory fAssetFtsos = ftso.getFAssetFtsos();
            uint256 fAssetFtsosLen = fAssetFtsos.length;
            if (fAssetFtsosLen > 0) {
                bool changed = false;
                for (uint256 j = 0; j < fAssetFtsosLen; j++) {
                    if (fAssetFtsos[j] == _ftsoToRemove) {
                        fAssetFtsos[j] = _ftsoToAdd;
                        changed = true;
                    }
                }
                if (changed) {
                    ftso.setFAssetFtsos(fAssetFtsos);
                }
            }
        }

        // cleanup old contract
        _cleanFtso(_ftsoToRemove);
    }
    
    /**
     * @notice Set FAsset for FTSO
     */
    function setFtsoFAsset(IIFtso _ftso, IIVPToken _fAsset) external override onlyGovernance {
        _ftso.setFAsset(_fAsset);
    }

    /**
     * @notice Set FAsset FTSOs for FTSO - all ftsos should already be managed by this ftso manager
     */
    function setFtsoFAssetFtsos(IIFtso _ftso, IIFtso[] memory _fAssetFtsos) external override onlyGovernance {
        uint256 len = _fAssetFtsos.length;
        require (len > 0, ERR_FTSO_FASSET_FTSO_ZERO);
        for (uint256 i = 0; i < len; i++) {
            if (_ftso == _fAssetFtsos[i]) {
                revert(ERR_FTSO_EQUALS_FASSET_FTSO);
            }
        }

        _checkFAssetFtsosAreManaged(_fAssetFtsos);
        _ftso.setFAssetFtsos(_fAssetFtsos);
    }

    /**
     * @notice Set fallback mode
     */
    function setFallbackMode(bool _fallbackMode) external override onlyGovernance {
        fallbackMode = _fallbackMode;
        emit FallbackMode(_fallbackMode);
    }

    /**
     * @notice Set fallback mode for ftso
     */
    function setFtsoFallbackMode(IIFtso _ftso, bool _fallbackMode) external override onlyGovernance {
        require(managedFtsos[_ftso], ERR_NOT_FOUND);
        ftsoInFallbackMode[_ftso] = _fallbackMode;
        emit FtsoFallbackMode(_ftso, _fallbackMode);
    }

    /**
     * @notice Sets governance parameters for FTSOs
     */
    function setGovernanceParameters(
        uint256 _maxVotePowerFlrThresholdFraction,
        uint256 _maxVotePowerAssetThresholdFraction,
        uint256 _lowAssetUSDThreshold,
        uint256 _highAssetUSDThreshold,
        uint256 _highAssetTurnoutThresholdBIPS,
        uint256 _lowFlrTurnoutThresholdBIPS,
        uint256 _rewardExpiryOffsetSeconds,
        address[] memory _trustedAddresses
    )
        external override onlyGovernance 
    {
        require(_maxVotePowerFlrThresholdFraction > 0, ERR_GOV_PARAMS_INVALID);
        require(_maxVotePowerAssetThresholdFraction > 0, ERR_GOV_PARAMS_INVALID);
        require(_highAssetUSDThreshold >= _lowAssetUSDThreshold, ERR_GOV_PARAMS_INVALID);
        require(_highAssetTurnoutThresholdBIPS <= 1e4, ERR_GOV_PARAMS_INVALID);
        require(_lowFlrTurnoutThresholdBIPS <= 1e4, ERR_GOV_PARAMS_INVALID);
        require(_rewardExpiryOffsetSeconds > 600, ERR_REWARD_EXPIRY_OFFSET_INVALID);
        require(_trustedAddresses.length <= MAX_TRUSTED_ADDRESSES_LENGTH, ERR_MAX_TRUSTED_ADDRESSES_LENGTH_EXCEEDED);
        settings._setState(
            _maxVotePowerFlrThresholdFraction,
            _maxVotePowerAssetThresholdFraction,
            _lowAssetUSDThreshold,
            _highAssetUSDThreshold,
            _highAssetTurnoutThresholdBIPS,
            _lowFlrTurnoutThresholdBIPS,
            _rewardExpiryOffsetSeconds,
            _trustedAddresses
        );
    }
    
    function getPriceSubmitter() external view override returns (IPriceSubmitter) {
        return priceSubmitter;
    }

    /**
     * @notice Returns current reward epoch index (one currently running)
     */
    function getCurrentRewardEpoch() external view override returns (uint256) {
        return currentRewardEpoch;
    }

    /**
     * @dev half-closed intervals - end time not included
     */
    function getCurrentPriceEpochData() external view override 
        returns (
            uint256 priceEpochId,
            uint256 priceEpochStartTimestamp,
            uint256 priceEpochEndTimestamp,
            uint256 priceEpochRevealEndTimestamp,
            uint256 currentTimestamp
        )
    {
        uint256 epochId = _getCurrentPriceEpochId();
        return (
            epochId,
            firstPriceEpochStartTs + epochId * priceEpochDurationSeconds,
            firstPriceEpochStartTs + (epochId + 1) * priceEpochDurationSeconds,
            firstPriceEpochStartTs + (epochId + 1) * priceEpochDurationSeconds + revealEpochDurationSeconds,
            block.timestamp
        );
    }
    
    /**
     * @notice Gets vote power block of the specified reward epoch
     * @param _rewardEpoch          Reward epoch sequence number
     */
    function getRewardEpochVotePowerBlock(uint256 _rewardEpoch) external view override returns (uint256) {
        return rewardEpochs[_rewardEpoch].votepowerBlock;
    }

    /*
     * @notice Returns the list of FTSOs
     */
    function getFtsos() external view override returns (IIFtso[] memory _ftsos) {
        return _getFtsos();
    }

    function getPriceEpochConfiguration() external view override 
        returns (
            uint256 _firstPriceEpochStartTs,
            uint256 _priceEpochDurationSeconds,
            uint256 _revealEpochDurationSeconds
        )
    {
        return (firstPriceEpochStartTs, priceEpochDurationSeconds, revealEpochDurationSeconds);
    }

    function _addFtso(IIFtso _ftso, bool _addNewFtso) internal {
        require(settings.initialized, ERR_GOV_PARAMS_NOT_INIT_FOR_FTSOS);

        _checkFAssetFtsosAreManaged(_ftso.getFAssetFtsos());

        if (_addNewFtso) {
            // Check if symbol already exists in registry
            bytes32 symbol = keccak256(abi.encode(_ftso.symbol()));
<<<<<<< HEAD
            (string[] memory _supportedSymbols,) = ftsoRegistry.getSupportedSymbolsAndFtsos();
            uint256 len = _supportedSymbols.length;
            while (len > 0) {
                --len;
                if (keccak256(abi.encode(_supportedSymbols[len])) == symbol) {
=======
            string[] memory supportedSymbols = ftsoRegistry.getSupportedSymbols();
            uint256 len = supportedSymbols.length;
            while (len > 0) {
                --len;
                if (keccak256(abi.encode(supportedSymbols[len])) == symbol) {
>>>>>>> d3b67825
                    revert(ERR_ALREADY_ADDED);
                }
            }
        }

        _ftso.activateFtso(
            address(priceSubmitter), firstPriceEpochStartTs, priceEpochDurationSeconds, revealEpochDurationSeconds
        );

        // Set the vote power block
        if (!justStarted) {
            _ftso.setVotePowerBlock(rewardEpochs[currentRewardEpoch].votepowerBlock);
        }

        // Configure 
        _ftso.configureEpochs(
            settings.maxVotePowerFlrThresholdFraction,
            settings.maxVotePowerAssetThresholdFraction,
            settings.lowAssetUSDThreshold,
            settings.highAssetUSDThreshold,
            settings.highAssetTurnoutThresholdBIPS,
            settings.lowFlrTurnoutThresholdBIPS,
            settings.trustedAddresses
        );
        
        managedFtsos[_ftso] = true;
        uint256 ftsoIndex = ftsoRegistry.addFtso(_ftso);

        // When a new ftso is added we also add it to the voter whitelister contract
        if (_addNewFtso) {
<<<<<<< HEAD
            uint256 ftsoIndex = ftsoRegistry.getFtsoIndex(_ftso.symbol());      
            priceSubmitter.addFtso(ftsoIndex);
=======
            voterWhitelister.addFtso(ftsoIndex);
>>>>>>> d3b67825
        }
        
        emit FtsoAdded(_ftso, true);
    }

    function _cleanFtso(IIFtso _ftso) internal {
        _ftso.deactivateFtso();
        // Since this is as mapping, we can also just delete it, as false is default value for non-existing keys
        delete ftsoInFallbackMode[_ftso];
        delete managedFtsos[_ftso];
        _checkMultiFassetFtsosAreManaged(_getFtsos());
        emit FtsoAdded(_ftso, false);
    }

    /**
     * @notice Initializes reward epochs. Also sets vote power block to FTSOs
     */
    function _initializeRewardEpoch(IIFtso[] memory _ftsos) internal {
        if (block.timestamp >= currentRewardEpochEnds - rewardEpochDurationSeconds) {
            uint256 numFtsos = _ftsos.length;
            // Prime the reward epoch array with a new reward epoch
            RewardEpochData memory epochData = RewardEpochData({
                votepowerBlock: block.number - 1,
                startBlock: block.number,
                startTimestamp: block.timestamp
            });

            rewardEpochs.push(epochData);
            currentRewardEpoch = 0;

            for (uint256 i = 0; i < numFtsos; ++i) {
                _ftsos[i].setVotePowerBlock(epochData.votepowerBlock);
            }
            justStarted = false;
        }
    }

    /**
     * @notice Finalizes reward epoch
     */
    function _finalizeRewardEpoch(IIFtso[] memory _ftsos) internal {
        uint256 numFtsos = _ftsos.length;

        uint256 lastRandom = block.timestamp;
        // Are there any FTSOs to process?
        if (numFtsos > 0) {
            for (uint256 i = 0; i < numFtsos; ++i) {
                lastRandom += _ftsos[i].getCurrentRandom();
            }
        }

        lastRandom = uint256(keccak256(abi.encode(lastRandom)));
        // @dev when considering block boundary for vote power block:
        // - if far from now, it doesn't reflect last vote power changes
        // - if too small, possible loan attacks.     
        // IMPORTANT: currentRewardEpoch is actually the one just geting finalized!
        uint256 votepowerBlockBoundary = 
            (block.number - rewardEpochs[currentRewardEpoch].startBlock) / 
              (votePowerIntervalFraction == 0 ? 1 : votePowerIntervalFraction);
        // additional notice: if someone sets votePowerIntervalFraction to 0
        // this would cause division by 0 and effectively revert would halt the system
 
        if (votepowerBlockBoundary == 0) {
            votepowerBlockBoundary = 1;
        }
 
        //slither-disable-next-line weak-prng           // lastRandom calculated from ftso inputs
        uint256 votepowerBlocksAgo = lastRandom % votepowerBlockBoundary;
        // prevent block.number becoming votePowerBlock
        // if  lastRandom % votepowerBlockBoundary == 0  
        if (votepowerBlocksAgo == 0) {
            votepowerBlocksAgo = 1;
        }
        
        RewardEpochData memory epochData = RewardEpochData({
            votepowerBlock: block.number - votepowerBlocksAgo, 
            startBlock: block.number,
            startTimestamp: block.timestamp
        });
        rewardEpochs.push(epochData);
        currentRewardEpoch = rewardEpochs.length - 1;
        for (uint256 i = 0; i < numFtsos; i++) {
            _ftsos[i].setVotePowerBlock(epochData.votepowerBlock);
        }

        emit RewardEpochFinalized(epochData.votepowerBlock, epochData.startBlock);

        // Advance end-time
        currentRewardEpochEnds += rewardEpochDurationSeconds;
    }

    /**
     * @notice Closes expired reward epochs
     */
    function _closeExpiredRewardEpochs() internal {
        uint256 expiryThreshold = block.timestamp - settings.rewardExpiryOffsetSeconds;
        // NOTE: start time of (i+1)th reward epoch is the end time of i-th  
        // This loop is clearly bounded by the value currentRewardEpoch, which is
        // always kept to the value of rewardEpochs.length - 1 in code and this value
        // does not change in the loop.  
        while (
            nextRewardEpochToExpire < currentRewardEpoch && 
            rewardEpochs[nextRewardEpochToExpire + 1].startTimestamp <= expiryThreshold) 
        {   // Note: Since nextRewardEpochToExpire + 1 starts at that time
            // nextRewardEpochToExpire ends strictly before expiryThreshold, 
            try rewardManager.closeExpiredRewardEpoch(nextRewardEpochToExpire, currentRewardEpoch) {
                nextRewardEpochToExpire++;
            } catch Error(string memory message) {
                // closing of expired failed, which is not critical
                // just emit event for diagnostics
                emit ClosingExpiredRewardEpochFailed(nextRewardEpochToExpire);
                addRevertError(address(this), message);
                // Do not proceed with the loop.
                break;
            }                    
        }
    }

    /**
     * @notice Performs any cleanup needed immediately after a reward epoch is finalized
     */
    function _cleanupOnRewardEpochFinalization() internal {
        if (address(cleanupBlockNumberManager) == address(0)) {
            emit CleanupBlockNumberManagerUnset();
            return;
        }
        uint256 cleanupBlock = rewardEpochs[nextRewardEpochToExpire].votepowerBlock;
        
        try cleanupBlockNumberManager.setCleanUpBlockNumber(cleanupBlock) {
        } catch Error(string memory message) {
            // cleanup block number manager call failed, which is not critical
            // just emit event for diagnostics
            emit CleanupBlockNumberManagerFailedForBlock(cleanupBlock);
            addRevertError(address(this), message);
        }        
    }

    /**
     * @notice Force finalizes price epochs that expired before reward epochs start
     */
    function _forceFinalizePriceEpochBeforeRewardEpochStarts(IIFtso[] memory _ftsos) internal {
        uint256 numFtsos = _ftsos.length;
        if (numFtsos > 0) {
            for (uint256 i = 0; i < numFtsos; i++) {
                try _ftsos[i].forceFinalizePriceEpoch(lastUnprocessedPriceEpoch) {
                } catch Error(string memory message) {
                    emit FinalizingPriceEpochFailed(_ftsos[i], lastUnprocessedPriceEpoch);
                    addRevertError(address(this), message);
                }
            }
        }
        lastUnprocessedPriceEpoch++;
        lastUnprocessedPriceEpochEnds += priceEpochDurationSeconds;
    }
    /**
     * @notice Finalizes price epoch
     */
    function _finalizePriceEpoch(IIFtso[] memory _ftsos) internal {
        uint256 numFtsos = _ftsos.length;

        // Are there any FTSOs to process?
        if (numFtsos > 0) {
            // choose winning ftso
            uint256 chosenFtsoId;
            if (lastUnprocessedPriceEpoch == 0 || priceEpochs[lastUnprocessedPriceEpoch-1].chosenFtso == address(0)) {
                // pump not yet primed
                //slither-disable-next-line weak-prng           // only used for first epoch
                chosenFtsoId = uint256(keccak256(abi.encode(
                        block.difficulty, block.timestamp
                    ))) % numFtsos;
            } else {
                // at least one finalize with real FTSO
                uint256 currentRandomSum = 0;
                for (uint256 i = 0; i < numFtsos; i++) {
                    currentRandomSum += _ftsos[i].getCurrentRandom(); // may overflow but it is still ok
                }
                //slither-disable-next-line weak-prng           // ftso random calculated safely from inputs
                chosenFtsoId = uint256(keccak256(abi.encode(
                        currentRandomSum, block.timestamp
                    ))) % numFtsos;
            }
            address[] memory addresses;
            uint256[] memory weights;
            uint256 totalWeight;

            // On the off chance that the winning FTSO does not have any
            // recipient within the truncated price distribution to
            // receive rewards, find the next FTSO that does have reward
            // recipients and declare it the winner. Start with the next ftso.
            bool wasDistributed = false;
            address rewardedFtsoAddress = address(0);
            for (uint256 i = 0; i < numFtsos; i++) {
                //slither-disable-next-line weak-prng           // not a random, just choosing next
                uint256 id = (chosenFtsoId + i) % numFtsos;
                try _ftsos[id].finalizePriceEpoch(lastUnprocessedPriceEpoch, !wasDistributed) returns (
                    address[] memory _addresses,
                    uint256[] memory _weights,
                    uint256 _totalWeight
                ) {
                    if (!wasDistributed && _addresses.length > 0) { // change also in FTSO if condition changes
                        (addresses, weights, totalWeight) = (_addresses, _weights, _totalWeight);
                        wasDistributed = true;
                        rewardedFtsoAddress = address(_ftsos[id]);
                    }
                } catch {
                    try _ftsos[id].averageFinalizePriceEpoch(lastUnprocessedPriceEpoch) {
                    } catch {
                        try _ftsos[id].forceFinalizePriceEpoch(lastUnprocessedPriceEpoch) {
                        } catch Error(string memory message) {
                            emit FinalizingPriceEpochFailed(_ftsos[id], lastUnprocessedPriceEpoch);
                            addRevertError(address(this), message);
                        }
                    }
                }
            }

            priceEpochs[lastUnprocessedPriceEpoch] = PriceEpochData({
                chosenFtso: rewardedFtsoAddress,
                rewardEpochId: currentRewardEpoch,
                rewardDistributed: false
            });

            if (wasDistributed) {
                try rewardManager.distributeRewards(
                    addresses, weights, totalWeight,
                    lastUnprocessedPriceEpoch, rewardedFtsoAddress,
                    priceEpochDurationSeconds,
                    currentRewardEpoch,
                    _getPriceEpochEndTime(lastUnprocessedPriceEpoch) - 1, // actual end time (included)
                    rewardEpochs[currentRewardEpoch].votepowerBlock)
                {
                    priceEpochs[lastUnprocessedPriceEpoch].rewardDistributed = true;
                } catch Error(string memory message) {
                    emit DistributingRewardsFailed(rewardedFtsoAddress, lastUnprocessedPriceEpoch);
                    addRevertError(address(this), message);
                }
            }

            emit PriceEpochFinalized(rewardedFtsoAddress, currentRewardEpoch);
        } else {
            priceEpochs[lastUnprocessedPriceEpoch] = PriceEpochData({
                chosenFtso: address(0),
                rewardEpochId: currentRewardEpoch,
                rewardDistributed: false
            });

            emit PriceEpochFinalized(address(0), currentRewardEpoch);
        }
        // Advance to next price epoch
        // Note: lastUnprocessedPriceEpoch <= ftso.getCurrentEpochId()
        lastUnprocessedPriceEpoch++;
        lastUnprocessedPriceEpochEnds += priceEpochDurationSeconds;
    }
    
    /**
     * @notice Initializes epoch states in FTSOs for reveal. 
     * Prior to initialization it sets governance parameters, if 
     * governance has changed them. It also sets price submitter trusted addresses.
     */
    function _initializeCurrentEpochFTSOStatesForReveal(IIFtso[] memory _ftsos) internal {
        if (settings.changed) {
            priceSubmitter.setTrustedAddresses(settings.trustedAddresses);
        }

        uint256 numFtsos = _ftsos.length;
        for (uint256 i = 0; i < numFtsos; i++) {
            if (settings.changed) {
                _ftsos[i].configureEpochs(
                    settings.maxVotePowerFlrThresholdFraction,
                    settings.maxVotePowerAssetThresholdFraction,
                    settings.lowAssetUSDThreshold,
                    settings.highAssetUSDThreshold,
                    settings.highAssetTurnoutThresholdBIPS,
                    settings.lowFlrTurnoutThresholdBIPS,
                    settings.trustedAddresses
                );
            }

            try _ftsos[i].initializeCurrentEpochStateForReveal(fallbackMode || ftsoInFallbackMode[_ftsos[i]]) {
            } catch Error(string memory message) {
                emit InitializingCurrentEpochStateForRevealFailed(_ftsos[i], _getCurrentPriceEpochId());
                addRevertError(address(this), message);
            }
        }
        settings.changed = false;

        currentPriceEpochEnds = _getCurrentPriceEpochEndTime();
    }
    
    /**
     * @notice Check if fasset ftsos are managed by this ftso manager, revert otherwise
     */
    function _checkFAssetFtsosAreManaged(IIFtso[] memory _fAssetFtsos) internal view {
        uint256 len = _fAssetFtsos.length;
        for (uint256 i = 0; i < len; i++) {
            if (!managedFtsos[_fAssetFtsos[i]]) {
                revert(ERR_FASSET_FTSO_NOT_MANAGED);
            }
        }
    }

    /**
     * @notice Check if all multi fasset ftsos are managed by this ftso manager, revert otherwise
     */
    function _checkMultiFassetFtsosAreManaged(IIFtso[] memory _ftsos) internal view {
        uint256 len = _ftsos.length;
        for (uint256 i = 0; i < len; i++) {
            _checkFAssetFtsosAreManaged(_ftsos[i].getFAssetFtsos());
        }
    }

    /**
     * @notice Returns current price epoch end time.
     * @dev half-closed interval - end time not included
     */
    function _getCurrentPriceEpochEndTime() internal view returns (uint256) {
        uint256 currentPriceEpoch = _getCurrentPriceEpochId();
        return firstPriceEpochStartTs + (currentPriceEpoch + 1) * priceEpochDurationSeconds;
    }

    /**
     * @notice Returns price epoch end time.
     * @param _forPriceEpochId The price epoch id of the end time to fetch.
     * @dev half-closed interval - end time not included
     */
    function _getPriceEpochEndTime(uint256 _forPriceEpochId) internal view returns (uint256) {
        return firstPriceEpochStartTs + ((_forPriceEpochId + 1) * priceEpochDurationSeconds);
    }

    /**
     * @notice Returns current price epoch id. The calculation in this function
     * should fully match to definition of current epoch id in FTSO contracts.
     */
    function _getCurrentPriceEpochId() internal view returns (uint256) {
        return (block.timestamp - firstPriceEpochStartTs) / priceEpochDurationSeconds;
    }

    function _getFtsos() private view returns (IIFtso[] memory) {
        return ftsoRegistry.getSupportedFtsos();
    }
}<|MERGE_RESOLUTION|>--- conflicted
+++ resolved
@@ -227,11 +227,7 @@
      */
     function removeFtso(IIFtso _ftso) external override onlyGovernance {
         uint256 ftsoIndex = ftsoRegistry.getFtsoIndex(_ftso.symbol());
-<<<<<<< HEAD
-        priceSubmitter.removeFtso(ftsoIndex);
-=======
         voterWhitelister.removeFtso(ftsoIndex);
->>>>>>> d3b67825
         ftsoRegistry.removeFtso(_ftso);
         _cleanFtso(_ftso);
     }
@@ -456,19 +452,11 @@
         if (_addNewFtso) {
             // Check if symbol already exists in registry
             bytes32 symbol = keccak256(abi.encode(_ftso.symbol()));
-<<<<<<< HEAD
-            (string[] memory _supportedSymbols,) = ftsoRegistry.getSupportedSymbolsAndFtsos();
-            uint256 len = _supportedSymbols.length;
-            while (len > 0) {
-                --len;
-                if (keccak256(abi.encode(_supportedSymbols[len])) == symbol) {
-=======
             string[] memory supportedSymbols = ftsoRegistry.getSupportedSymbols();
             uint256 len = supportedSymbols.length;
             while (len > 0) {
                 --len;
                 if (keccak256(abi.encode(supportedSymbols[len])) == symbol) {
->>>>>>> d3b67825
                     revert(ERR_ALREADY_ADDED);
                 }
             }
@@ -499,12 +487,7 @@
 
         // When a new ftso is added we also add it to the voter whitelister contract
         if (_addNewFtso) {
-<<<<<<< HEAD
-            uint256 ftsoIndex = ftsoRegistry.getFtsoIndex(_ftso.symbol());      
-            priceSubmitter.addFtso(ftsoIndex);
-=======
             voterWhitelister.addFtso(ftsoIndex);
->>>>>>> d3b67825
         }
         
         emit FtsoAdded(_ftso, true);
